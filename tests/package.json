{
	"name": "roblox-ts-tests",
	"version": "1.0.0",
	"description": "",
	"main": "out/index.js",
	"repository": {
		"type": "git",
		"url": "https://github.com/roblox-ts/roblox-ts.git"
	},
	"author": "",
	"license": "MIT",
	"dependencies": {
<<<<<<< HEAD
		"rbx-roact": "0.0.14",
		"rbx-types": "^1.0.85"
=======
		"rbx-roact": "^0.0.18",
		"rbx-types": "^1.0.84"
>>>>>>> af6f56f6
	}
}<|MERGE_RESOLUTION|>--- conflicted
+++ resolved
@@ -10,12 +10,7 @@
 	"author": "",
 	"license": "MIT",
 	"dependencies": {
-<<<<<<< HEAD
-		"rbx-roact": "0.0.14",
+		"rbx-roact": "^0.0.18",
 		"rbx-types": "^1.0.85"
-=======
-		"rbx-roact": "^0.0.18",
-		"rbx-types": "^1.0.84"
->>>>>>> af6f56f6
 	}
 }