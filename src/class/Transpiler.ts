import * as ts from "ts-simple-ast";
import {
	getScriptContext,
	getScriptType,
	isValidLuaIdentifier,
	safeLuaIndex,
	ScriptContext,
	ScriptType,
} from "../utility";
import { Compiler } from "./Compiler";
import { TranspilerError, TranspilerErrorType } from "./errors/TranspilerError";

type HasParameters =
	| ts.FunctionExpression
	| ts.ArrowFunction
	| ts.FunctionDeclaration
	| ts.ConstructorDeclaration
	| ts.MethodDeclaration
	| ts.GetAccessorDeclaration
	| ts.SetAccessorDeclaration;

// used for the typeof operator
const RBX_DATA_CLASSES = [
	"Axes",
	"BrickColor",
	"CFrame",
	"Color3",
	"ColorSequence",
	"ColorSequenceKeypoint",
	"DockWidgetPluginGuiInfo",
	"Faces",
	"NumberRange",
	"NumberSequence",
	"NumberSequenceKeypoint",
	"PathWaypoint",
	"PhysicalProperties",
	"Random",
	"Ray",
	"Rect",
	"Region3",
	"Region3int16",
	"TweenInfo",
	"UDim",
	"UDim2",
	"Vector2",
	"Vector2int16",
	"Vector3",
	"Vector3int16",

	"RBXScriptConnection",
	"RBXScriptSignal",
];

const STRING_MACRO_METHODS = [
	"byte",
	"find",
	"format",
	"gmatch",
	"gsub",
	"len",
	"lower",
	"match",
	"rep",
	"reverse",
	"sub",
	"upper",
];

const RBX_MATH_CLASSES = ["CFrame", "UDim", "UDim2", "Vector2", "Vector2int16", "Vector3", "Vector3int16"];

const RUNTIME_CLASSES = ["Promise", "Symbol"];

const LUA_RESERVED_KEYWORDS = [
	"and",
	"break",
	"do",
	"else",
	"elseif",
	"end",
	"false",
	"for",
	"function",
	"if",
	"in",
	"local",
	"nil",
	"not",
	"or",
	"repeat",
	"return",
	"then",
	"true",
	"until",
	"while",
];

const LUA_RESERVED_METAMETHODS = [
	"__index",
	"__newindex",
	"__add",
	"__sub",
	"__mul",
	"__div",
	"__mod",
	"__pow",
	"__unm",
	"__eq",
	"__lt",
	"__le",
	"__call",
	"__concat",
	"__tostring",
	"__len",
	"__metatable",
	"__mode",
];

const LUA_UNDEFINABLE_METAMETHODS = ["__index", "__newindex", "__mode"];

const ROACT_ELEMENT_TYPE = "Roact.Element";
const ROACT_COMPONENT_TYPE = "Roact.Component";
const ROACT_PURE_COMPONENT_TYPE = "Roact.PureComponent";
const ROACT_COMPONENT_CLASSES = [ROACT_COMPONENT_TYPE, ROACT_PURE_COMPONENT_TYPE];

/**
 * A list of lowercase names that map to Roblox elements for JSX
 */
const INTRINSIC_MAPPINGS: { [name: string]: string } = {
	billboardgui: "BillboardGui",

	frame: "Frame",

	imagebutton: "ImageButton",
	imagelabel: "ImageLabel",

	screengui: "ScreenGui",
	scrollingframe: "ScrollingFrame",
	surfacegui: "SurfaceGui",

	textbox: "TextBox",
	textbutton: "TextButton",
	textlabel: "TextLabel",

	uigridlayout: "UIGridLayout",
	uilistlayout: "UIListLayout",
	uipagelayout: "UIPageLayout",
	uitablelayout: "UITableLayout",

	uipadding: "UIPadding",
	uiscale: "UIScale",

	uiaspectratioconstraint: "UIAspectRatioConstraint",

	uisizeconstraint: "UISizeConstraint",
	uitextsizeconstraint: "UITextSizeConstraint",

	viewportframe: "ViewportFrame",
};

function isRbxDataClassType(type: ts.Type) {
	const symbol = type.getSymbol();
	return symbol !== undefined && RBX_DATA_CLASSES.indexOf(symbol.getName()) !== -1;
}

function getLuaBarExpression(node: ts.BinaryExpression, lhsStr: string, rhsStr: string) {
	if (rhsStr === "0" || rhsStr === "(0)") {
		return `TS.round(${lhsStr})`;
	} else {
		return `TS.bor(${lhsStr}, ${rhsStr})`;
	}
}

function getLuaBitExpression(node: ts.BinaryExpression, lhsStr: string, rhsStr: string, name: string) {
	return `TS.b${name}(${lhsStr}, ${rhsStr})`;
}

function getLuaAddExpression(node: ts.BinaryExpression, lhsStr: string, rhsStr: string, wrap = false) {
	if (wrap) {
		rhsStr = `(${rhsStr})`;
	}
	const leftType = node.getLeft().getType();
	const rightType = node.getRight().getType();
	if (leftType.isString() || rightType.isString() || leftType.isStringLiteral() || rightType.isStringLiteral()) {
		return `(${lhsStr}) .. ${rhsStr}`;
	} else if (
		(leftType.isNumber() || leftType.isNumberLiteral()) &&
		(rightType.isNumber() || rightType.isNumberLiteral())
	) {
		return `${lhsStr} + ${rhsStr}`;
	} else {
		return `TS.add(${lhsStr}, ${rhsStr})`;
	}
}

function getFullTypeList(type: ts.Type): Array<string> {
	const symbol = type.getSymbol();
	const typeArray: Array<string> = [];
	if (symbol) {
		symbol.getDeclarations()
			.forEach(declaration => {
				typeArray.push(declaration.getType().getText());
				declaration.getType()
					.getBaseTypes()
					.forEach(baseType => typeArray.push(...getFullTypeList(baseType)));
			});
	}

	return typeArray;
}

function inheritsFromRoact(type: ts.Type): boolean {
	const fullName = getFullTypeList(type);
	let isRoactClass = false;
	for (const name of fullName) {
		if (ROACT_COMPONENT_CLASSES.findIndex(value => name.startsWith(value)) !== -1) {
			isRoactClass = true;
			break;
		}
	}

	return isRoactClass;
}

function inheritsFrom(type: ts.Type, className: string): boolean {
	const symbol = type.getSymbol();
	return symbol !== undefined
		? symbol.getName() === className ||
		symbol.getDeclarations().some(declaration =>
			declaration
				.getType()
				.getBaseTypes()
				.some(baseType => inheritsFrom(baseType, className)),
		)
		: false;
}

function isRbxInstance(node: ts.Node): boolean {
	return inheritsFrom(node.getType(), "Rbx_Instance");
}

function getConstructor(node: ts.ClassDeclaration) {
	for (const constructor of node.getConstructors()) {
		return constructor;
	}
}

function isBindingPattern(node: ts.Node) {
	return (
		node.getKind() === ts.SyntaxKind.ArrayBindingPattern || node.getKind() === ts.SyntaxKind.ObjectBindingPattern
	);
}

function getClassMethod(classDec: ts.ClassDeclaration, methodName: string): ts.MethodDeclaration | undefined {
	const method = classDec.getMethod(methodName);
	if (method) {
		return method;
	}
	const baseClass = classDec.getBaseClass();
	if (baseClass) {
		const baseMethod = getClassMethod(baseClass, methodName);
		if (baseMethod) {
			return baseMethod;
		}
	}
	return undefined;
}

function isType(node: ts.Node) {
	return (
		ts.TypeGuards.isEmptyStatement(node) ||
		ts.TypeGuards.isTypeAliasDeclaration(node) ||
		ts.TypeGuards.isInterfaceDeclaration(node) ||
		(ts.TypeGuards.isAmbientableNode(node) && node.hasDeclareKeyword())
	);
}

export class Transpiler {
	private hoistStack = new Array<Array<string>>();
	private exportStack = new Array<Array<string>>();
	private namespaceStack = new Array<string>();
	private idStack = new Array<number>();
	private continueId = -1;
	private isModule = false;
	private indent = "";
	private scriptContext = ScriptContext.None;
	private roactIndent: number = 0;

	constructor(private compiler: Compiler) { }

	private getNewId() {
		const sum = this.idStack.reduce((accum, value) => accum + value);
		this.idStack[this.idStack.length - 1]++;
		return `_${sum}`;
	}

	private checkReserved(name: string, node: ts.Node) {
		if (LUA_RESERVED_KEYWORDS.indexOf(name) !== -1) {
			throw new TranspilerError(
				`Cannot use reserved Lua keyword as identifier '${name}'`,
				node,
				TranspilerErrorType.ReservedKeyword,
			);
		}
	}

	private checkMethodReserved(name: string, node: ts.Node) {
		if (LUA_RESERVED_METAMETHODS.indexOf(name) !== -1) {
			throw new TranspilerError(
				`Cannot use reserved Lua metamethod as identifier '${name}'`,
				node,
				TranspilerErrorType.ReservedMethodName,
			);
		}
	}

	private pushIdStack() {
		this.idStack.push(0);
	}

	private popIdStack() {
		this.idStack.pop();
	}

	private pushIndent() {
		this.indent += "\t";
	}

	private popIndent() {
		this.indent = this.indent.substr(1);
	}

	private pushExport(name: string, node: ts.Node & ts.ExportableNode) {
		if (!node.isExported()) {
			return;
		}

		let ancestorName: string;
		if (this.namespaceStack.length > 0) {
			ancestorName = this.namespaceStack[this.namespaceStack.length - 1];
		} else {
			this.isModule = true;
			ancestorName = "_exports";
		}
		const alias = node.isDefaultExport() ? "_default" : name;
		this.exportStack[this.exportStack.length - 1].push(`${ancestorName}.${alias} = ${name};\n`);
	}

	private getBindingData(
		names: Array<string>,
		values: Array<string>,
		preStatements: Array<string>,
		postStatements: Array<string>,
		bindingPatern: ts.Node,
		parentId: string,
	) {
		const strKeys = bindingPatern.getKind() === ts.SyntaxKind.ObjectBindingPattern;
		const listItems = bindingPatern
			.getFirstChildByKindOrThrow(ts.SyntaxKind.SyntaxList)
			.getChildren()
			.filter(
				child =>
					child.getKind() === ts.SyntaxKind.BindingElement ||
					child.getKind() === ts.SyntaxKind.OmittedExpression,
			);
		let childIndex = 1;
		for (const bindingElement of listItems) {
			if (bindingElement.getKind() === ts.SyntaxKind.BindingElement) {
				const [child, op, pattern] = bindingElement.getChildren();
				const childText = child.getText();
				const key = strKeys ? `"${childText}"` : childIndex;

				if (child.getKind() === ts.SyntaxKind.DotDotDotToken) {
					throw new TranspilerError(
						"Operator ... is not supported for destructuring!",
						child,
						TranspilerErrorType.SpreadDestructuring,
					);
				}

				if (pattern && isBindingPattern(pattern)) {
					const childId = this.getNewId();
					preStatements.push(`local ${childId} = ${parentId}[${key}];`);
					this.getBindingData(names, values, preStatements, postStatements, pattern, childId);
				} else if (child.getKind() === ts.SyntaxKind.ArrayBindingPattern) {
					const childId = this.getNewId();
					preStatements.push(`local ${childId} = ${parentId}[${key}];`);
					this.getBindingData(names, values, preStatements, postStatements, child, childId);
				} else if (child.getKind() === ts.SyntaxKind.Identifier) {
					let id = child.getText();
					if (pattern && pattern.getKind() === ts.SyntaxKind.Identifier) {
						id = pattern.getText();
					}
					this.checkReserved(id, bindingPatern);
					names.push(id);
					if (op && op.getKind() === ts.SyntaxKind.EqualsToken) {
						const value = this.transpileExpression(pattern as ts.Expression);
						postStatements.push(`if ${id} == nil then ${id} = ${value} end;`);
					}
					values.push(`${parentId}[${key}]`);
				}
			}
			childIndex++;
		}
	}

	private getParameterData(
		paramNames: Array<string>,
		initializers: Array<string>,
		node: HasParameters,
		defaults?: Array<string>,
	) {
		for (const param of node.getParameters()) {
			const child =
				param.getFirstChildByKind(ts.SyntaxKind.Identifier) ||
				param.getFirstChildByKind(ts.SyntaxKind.ArrayBindingPattern) ||
				param.getFirstChildByKind(ts.SyntaxKind.ObjectBindingPattern);

			if (child === undefined) {
				throw new TranspilerError(
					"Child missing from parameter!",
					param,
					TranspilerErrorType.ParameterChildMissing,
				);
			}

			let name: string;
			if (ts.TypeGuards.isIdentifier(child)) {
				name = child.getText();
			} else if (isBindingPattern(child)) {
				name = this.getNewId();
			} else {
				const kindName = child.getKindName();
				throw new TranspilerError(
					`Unexpected parameter type! (${kindName})`,
					param,
					TranspilerErrorType.UnexpectedParameterType,
				);
			}

			this.checkReserved(name, node);

			if (param.isRestParameter()) {
				paramNames.push("...");
				initializers.push(`local ${name} = { ... };`);
			} else {
				paramNames.push(name);
			}

			const initial = param.getInitializer();
			if (initial) {
				const defaultValue = `if ${name} == nil then ${name} = ${this.transpileExpression(initial)} end;`;
				if (defaults) {
					defaults.push(defaultValue);
				} else {
					initializers.push(defaultValue);
				}
			}

			if (param.hasScopeKeyword()) {
				initializers.push(`self.${name} = ${name};`);
			}

			if (isBindingPattern(child)) {
				const names = new Array<string>();
				const values = new Array<string>();
				const preStatements = new Array<string>();
				const postStatements = new Array<string>();
				this.getBindingData(names, values, preStatements, postStatements, child, name);
				preStatements.forEach(statement => initializers.push(statement));
				const namesStr = names.join(", ");
				const valuesStr = values.join(", ");
				initializers.push(`local ${namesStr} = ${valuesStr};`);
				postStatements.forEach(statement => initializers.push(statement));
			}
		}
	}

	private hasContinue(node: ts.Node) {
		for (const child of node.getChildren()) {
			if (ts.TypeGuards.isContinueStatement(child)) {
				return true;
			}
			if (
				!(
					ts.TypeGuards.isForInStatement(child) ||
					ts.TypeGuards.isForOfStatement(child) ||
					ts.TypeGuards.isForStatement(child) ||
					ts.TypeGuards.isWhileStatement(child) ||
					ts.TypeGuards.isDoStatement(child)
				)
			) {
				if (this.hasContinue(child)) {
					return true;
				}
			}
		}
		return false;
	}

	private containsSuperExpression(child?: ts.Statement<ts.ts.Statement>) {
		if (child && ts.TypeGuards.isExpressionStatement(child)) {
			const exp = child.getExpression();
			if (ts.TypeGuards.isCallExpression(exp)) {
				const superExp = exp.getExpression();
				if (ts.TypeGuards.isSuperExpression(superExp)) {
					return true;
				}
			}
		}
		return false;
	}

	private transpileStatementedNode(node: ts.Node & ts.StatementedNode) {
		this.pushIdStack();
		this.exportStack.push(new Array<string>());
		let result = "";
		this.hoistStack.push(new Array<string>());
		for (const child of node.getStatements()) {
			result += this.transpileStatement(child);
			if (child.getKind() === ts.SyntaxKind.ReturnStatement) {
				break;
			}
		}

		const hoists = this.hoistStack.pop();
		if (hoists && hoists.length > 0) {
			const hoistsStr = hoists.join(", ");
			result = this.indent + `local ${hoistsStr};\n` + result;
		}
		const scopeExports = this.exportStack.pop();
		if (scopeExports && scopeExports.length > 0) {
			scopeExports.forEach(scopeExport => (result += this.indent + scopeExport));
		}
		this.popIdStack();
		return result;
	}

	private transpileBlock(node: ts.Block) {
		let result = "";
		const parent = node.getParentIfKind(ts.SyntaxKind.SourceFile) || node.getParentIfKind(ts.SyntaxKind.Block);
		if (parent) {
			result += this.indent + "do\n";
			this.pushIndent();
		}
		result += this.transpileStatementedNode(node);
		if (parent) {
			this.popIndent();
			result += this.indent + "end;\n";
		}
		return result;
	}

	private transpileArguments(args: Array<ts.Expression>, context?: ts.Expression) {
		return args.map(arg => this.transpileExpression(arg)).join(", ");
	}

	private transpileIdentifier(node: ts.Identifier) {
		let name = node.getText();
		if (name === "undefined") {
			return "nil";
		}
		this.checkReserved(name, node);
		if (RUNTIME_CLASSES.indexOf(name) !== -1) {
			name = `TS.${name}`;
		} else {
			if (isRbxInstance(node)) {
				const parent = node.getParent();
				if (
					!ts.TypeGuards.isNewExpression(parent) &&
					!(
						ts.TypeGuards.isBinaryExpression(parent) &&
						parent.getOperatorToken().getKind() === ts.SyntaxKind.InstanceOfKeyword
					)
				) {
					const nodeSymbol = node.getSymbol();
					const typeSymbol = node.getType().getSymbol();
					if (nodeSymbol && typeSymbol && nodeSymbol === typeSymbol) {
						const valueDec = nodeSymbol.getValueDeclaration();
						if (valueDec && ts.TypeGuards.isClassDeclaration(valueDec)) {
							name = `TS.Instance.${name}`;
						}
					}
				}
			}
		}
		return name;
	}

	private transpileStatement(node: ts.Statement): string {
		if (isType(node)) {
			return "";
		} else if (ts.TypeGuards.isBlock(node)) {
			if (node.getStatements().length === 0) {
				return "";
			}
			return this.transpileBlock(node);
		} else if (ts.TypeGuards.isImportDeclaration(node)) {
			return this.transpileImportDeclaration(node);
		} else if (ts.TypeGuards.isImportEqualsDeclaration(node)) {
			return this.transpileImportEqualsDeclaration(node);
		} else if (ts.TypeGuards.isExportDeclaration(node)) {
			return this.transpileExportDeclaration(node);
		} else if (ts.TypeGuards.isFunctionDeclaration(node)) {
			return this.transpileFunctionDeclaration(node);
		} else if (ts.TypeGuards.isClassDeclaration(node)) {
			return this.transpileClassDeclaration(node);
		} else if (ts.TypeGuards.isNamespaceDeclaration(node)) {
			return this.transpileNamespaceDeclaration(node);
		} else if (ts.TypeGuards.isDoStatement(node)) {
			return this.transpileDoStatement(node);
		} else if (ts.TypeGuards.isIfStatement(node)) {
			return this.transpileIfStatement(node);
		} else if (ts.TypeGuards.isBreakStatement(node)) {
			return this.transpileBreakStatement(node);
		} else if (ts.TypeGuards.isExpressionStatement(node)) {
			return this.transpileExpressionStatement(node);
		} else if (ts.TypeGuards.isContinueStatement(node)) {
			return this.transpileContinueStatement(node);
		} else if (ts.TypeGuards.isForInStatement(node)) {
			return this.transpileForInStatement(node);
		} else if (ts.TypeGuards.isForOfStatement(node)) {
			return this.transpileForOfStatement(node);
		} else if (ts.TypeGuards.isForStatement(node)) {
			return this.transpileForStatement(node);
		} else if (ts.TypeGuards.isReturnStatement(node)) {
			return this.transpileReturnStatement(node);
		} else if (ts.TypeGuards.isThrowStatement(node)) {
			return this.transpileThrowStatement(node);
		} else if (ts.TypeGuards.isVariableStatement(node)) {
			return this.transpileVariableStatement(node);
		} else if (ts.TypeGuards.isWhileStatement(node)) {
			return this.transpileWhileStatement(node);
		} else if (ts.TypeGuards.isEnumDeclaration(node)) {
			return this.transpileEnumDeclaration(node);
		} else if (ts.TypeGuards.isExportAssignment(node)) {
			return this.transpileExportAssignment(node);
		} else if (ts.TypeGuards.isSwitchStatement(node)) {
			return this.transpileSwitchStatement(node);
		} else if (ts.TypeGuards.isTryStatement(node)) {
			return this.transpileTryStatement(node);
		} else if (
			ts.TypeGuards.isEmptyStatement(node) ||
			ts.TypeGuards.isTypeAliasDeclaration(node) ||
			ts.TypeGuards.isInterfaceDeclaration(node)
		) {
			return "";
		} else if (ts.TypeGuards.isLabeledStatement(node)) {
			throw new TranspilerError(
				"Labeled statements are not supported!",
				node,
				TranspilerErrorType.NoLabeledStatement,
			);
		} else {
			const kindName = node.getKindName();
			throw new TranspilerError(`Bad statement! (${kindName})`, node, TranspilerErrorType.BadStatement);
		}
	}

	private transpileImportDeclaration(node: ts.ImportDeclaration) {
		let luaPath: string;
		if (node.isModuleSpecifierRelative()) {
			luaPath = this.compiler.getRelativeImportPath(
				node.getSourceFile(),
				node.getModuleSpecifierSourceFile(),
				node.getModuleSpecifier().getLiteralText(),
			);
		} else {
			const moduleFile = node.getModuleSpecifierSourceFile();
			if (moduleFile) {
				luaPath = this.compiler.getImportPathFromFile(node.getSourceFile(), moduleFile);
			} else {
				const specifierText = node.getModuleSpecifier().getLiteralText();
				throw new TranspilerError(
					`Could not find file for '${specifierText}'. Did you forget to "npm install"?`,
					node,
					TranspilerErrorType.MissingModuleFile,
				);
			}
		}

		const lhs = new Array<string>();
		const rhs = new Array<string>();

		const defaultImport = node.getDefaultImport();
		if (defaultImport) {
			lhs.push(this.transpileExpression(defaultImport));
			rhs.push(`._default`);
		}

		const namespaceImport = node.getNamespaceImport();
		if (namespaceImport) {
			lhs.push(this.transpileExpression(namespaceImport));
			rhs.push("");
		}

		node.getNamedImports().forEach(namedImport => {
			const aliasNode = namedImport.getAliasNode();
			const name = namedImport.getName();
			const alias = aliasNode ? aliasNode.getText() : name;
			lhs.push(alias);
			rhs.push(`.${name}`);
		});

		let result = "";
		let rhsPrefix: string;
		if (rhs.length === 1) {
			rhsPrefix = luaPath;
		} else {
			rhsPrefix = this.getNewId();
			result += `local ${rhsPrefix} = ${luaPath};\n`;
		}
		const lhsStr = lhs.join(", ");
		const rhsStr = rhs.map(v => rhsPrefix + v).join(", ");
		result += `local ${lhsStr} = ${rhsStr};\n`;
		return result;
	}

	private transpileImportEqualsDeclaration(node: ts.ImportEqualsDeclaration) {
		let luaPath: string;
		const moduleFile = node.getExternalModuleReferenceSourceFile();
		if (moduleFile) {
			if (node.isExternalModuleReferenceRelative()) {
				let specifier: string;
				const moduleReference = node.getModuleReference();
				if (ts.TypeGuards.isExternalModuleReference(moduleReference)) {
					const exp = moduleReference.getExpressionOrThrow() as ts.StringLiteral;
					specifier = exp.getLiteralText();
				} else {
					throw new TranspilerError("Bad specifier", node, TranspilerErrorType.BadSpecifier);
				}
				luaPath = this.compiler.getRelativeImportPath(node.getSourceFile(), moduleFile, specifier);
			} else {
				luaPath = this.compiler.getImportPathFromFile(node.getSourceFile(), moduleFile);
			}
		} else {
			const text = node.getModuleReference().getText();
			throw new TranspilerError(`Could not find file for '${text}'`, node, TranspilerErrorType.MissingModuleFile);
		}

		const name = node.getName();
		return this.indent + `local ${name} = ${luaPath};\n`;
	}

	private transpileExportDeclaration(node: ts.ExportDeclaration) {
		let luaPath: string = "";
		const moduleSpecifier = node.getModuleSpecifier();
		if (moduleSpecifier) {
			if (node.isModuleSpecifierRelative()) {
				luaPath = this.compiler.getRelativeImportPath(
					node.getSourceFile(),
					node.getModuleSpecifierSourceFile(),
					moduleSpecifier.getLiteralText(),
				);
			} else {
				const moduleFile = node.getModuleSpecifierSourceFile();
				if (moduleFile) {
					luaPath = this.compiler.getImportPathFromFile(node.getSourceFile(), moduleFile);
				} else {
					const specifierText = moduleSpecifier.getLiteralText();
					throw new TranspilerError(
						`Could not find file for '${specifierText}'. Did you forget to "npm install"?`,
						node,
						TranspilerErrorType.MissingModuleFile,
					);
				}
			}
		}

		const ancestor =
			node.getFirstAncestorByKind(ts.SyntaxKind.ModuleDeclaration) ||
			node.getFirstAncestorByKind(ts.SyntaxKind.SourceFile);

		if (!ancestor) {
			throw new TranspilerError("Could not find export ancestor!", node, TranspilerErrorType.BadAncestor);
		}

		let ancestorName: string;
		if (ts.TypeGuards.isNamespaceDeclaration(ancestor)) {
			ancestorName = ancestor.getName();
		} else {
			this.isModule = true;
			ancestorName = "_exports";
		}

		const lhs = new Array<string>();
		const rhs = new Array<string>();

		if (node.isNamespaceExport()) {
			if (!moduleSpecifier) {
				throw new TranspilerError(
					"Namespace exports require a module specifier!",
					node,
					TranspilerErrorType.BadSpecifier,
				);
			}
			return this.indent + `TS.exportNamespace(require(${luaPath}), ${ancestorName});\n`;
		} else {
			node.getNamedExports().forEach(namedExport => {
				const aliasNode = namedExport.getAliasNode();
				let name = namedExport.getNameNode().getText();
				if (name === "default") {
					name = "_" + name;
				}
				const alias = aliasNode ? aliasNode.getText() : name;
				lhs.push(alias);
				rhs.push(`.${name}`);
			});

			let result = "";
			let rhsPrefix: string;
			const lhsPrefix = ancestorName + ".";
			if (rhs.length <= 1) {
				rhsPrefix = `require(${luaPath})`;
			} else {
				rhsPrefix = this.getNewId();
				result += `${rhsPrefix} = require(${luaPath});\n`;
			}
			const lhsStr = lhs.map(v => lhsPrefix + v).join(", ");
			const rhsStr = rhs.map(v => rhsPrefix + v).join(", ");
			result += `${lhsStr} = ${rhsStr};\n`;
			return result;
		}
	}

	private transpileDoStatement(node: ts.DoStatement) {
		const condition = this.transpileExpression(node.getExpression());
		let result = "";
		result += this.indent + "repeat\n";
		this.pushIndent();
		result += this.transpileLoopBody(node.getStatement());
		this.popIndent();
		result += this.indent + `until not (${condition});\n`;
		return result;
	}

	private transpileIfStatement(node: ts.IfStatement) {
		let result = "";
		const expStr = this.transpileExpression(node.getExpression());
		result += this.indent + `if ${expStr} then\n`;
		this.pushIndent();
		result += this.transpileStatement(node.getThenStatement());
		this.popIndent();
		let elseStatement = node.getElseStatement();
		while (elseStatement && ts.TypeGuards.isIfStatement(elseStatement)) {
			const elseIfExpression = this.transpileExpression(elseStatement.getExpression());
			result += this.indent + `elseif ${elseIfExpression} then\n`;
			this.pushIndent();
			result += this.transpileStatement(elseStatement.getThenStatement());
			this.popIndent();
			elseStatement = elseStatement.getElseStatement();
		}
		if (elseStatement) {
			result += this.indent + "else\n";
			this.pushIndent();
			result += this.transpileStatement(elseStatement);
			this.popIndent();
		}
		result += this.indent + `end;\n`;
		return result;
	}

	private transpileBreakStatement(node: ts.BreakStatement) {
		if (node.getLabel()) {
			throw new TranspilerError("Break labels are not supported!", node, TranspilerErrorType.NoLabeledStatement);
		}
		return this.indent + "break;\n";
	}

	private transpileExpressionStatement(node: ts.ExpressionStatement) {
		// big set of rules for expression statements
		const expression = node.getExpression();

		if (ts.TypeGuards.isCallExpression(expression)) {
			return this.indent + this.transpileCallExpression(expression, true) + ";\n";
		}

		if (
			!ts.TypeGuards.isNewExpression(expression) &&
			!ts.TypeGuards.isAwaitExpression(expression) &&
			!ts.TypeGuards.isPostfixUnaryExpression(expression) &&
			!(
				ts.TypeGuards.isPrefixUnaryExpression(expression) &&
				(expression.getOperatorToken() === ts.SyntaxKind.PlusPlusToken ||
					expression.getOperatorToken() === ts.SyntaxKind.MinusMinusToken)
			) &&
			!(
				ts.TypeGuards.isBinaryExpression(expression) &&
				(expression.getOperatorToken().getKind() === ts.SyntaxKind.EqualsToken ||
					expression.getOperatorToken().getKind() === ts.SyntaxKind.PlusEqualsToken ||
					expression.getOperatorToken().getKind() === ts.SyntaxKind.MinusEqualsToken ||
					expression.getOperatorToken().getKind() === ts.SyntaxKind.AsteriskEqualsToken ||
					expression.getOperatorToken().getKind() === ts.SyntaxKind.AsteriskAsteriskEqualsToken ||
					expression.getOperatorToken().getKind() === ts.SyntaxKind.SlashEqualsToken ||
					expression.getOperatorToken().getKind() === ts.SyntaxKind.PercentEqualsToken)
			)
		) {
			throw new TranspilerError(
				"Expression statements must be variable assignments or function calls.",
				expression,
				TranspilerErrorType.BadExpressionStatement,
			);
		}
		return this.indent + this.transpileExpression(expression) + ";\n";
	}

	private transpileLoopBody(node: ts.Statement) {
		const hasContinue = this.hasContinue(node);

		let result = "";
		if (hasContinue) {
			this.continueId++;
			result += this.indent + `local _continue_${this.continueId} = false;\n`;
			result += this.indent + `repeat\n`;
			this.pushIndent();
		}

		result += this.transpileStatement(node);

		if (hasContinue) {
			result += this.indent + `_continue_${this.continueId} = true;\n`;
			this.popIndent();
			result += this.indent + `until true;\n`;
			result += this.indent + `if not _continue_${this.continueId} then\n`;
			this.pushIndent();
			result += this.indent + `break;\n`;
			this.popIndent();
			result += this.indent + `end\n`;
			this.continueId--;
		}

		return result;
	}

	private transpileContinueStatement(node: ts.ContinueStatement) {
		if (node.getLabel()) {
			throw new TranspilerError(
				"Continue labels are not supported!",
				node,
				TranspilerErrorType.NoLabeledStatement,
			);
		}
		return this.indent + `_continue_${this.continueId} = true; break;\n`;
	}

	private transpileForInStatement(node: ts.ForInStatement) {
		this.pushIdStack();
		const init = node.getInitializer();
		let varName = "";
		const initializers = new Array<string>();
		if (ts.TypeGuards.isVariableDeclarationList(init)) {
			for (const declaration of init.getDeclarations()) {
				const lhs = declaration.getChildAtIndex(0);
				if (isBindingPattern(lhs)) {
					throw new TranspilerError(
						`ForIn Loop did not expect binding pattern!`,
						init,
						TranspilerErrorType.UnexpectedBindingPattern,
					);
				} else if (ts.TypeGuards.isIdentifier(lhs)) {
					varName = lhs.getText();
				}
			}
		} else if (ts.TypeGuards.isExpression(init)) {
			const initKindName = init.getKindName();
			throw new TranspilerError(
				`ForIn Loop did not expect expression initializer! (${initKindName})`,
				init,
				TranspilerErrorType.UnexpectedInitializer,
			);
		}

		if (varName.length === 0) {
			throw new TranspilerError(`ForIn Loop empty varName!`, init, TranspilerErrorType.ForEmptyVarName);
		}

		const expStr = this.transpileExpression(node.getExpression());
		let result = "";
		result += this.indent + `for ${varName} in pairs(${expStr}) do\n`;
		this.pushIndent();
		initializers.forEach(initializer => (result += this.indent + initializer + "\n"));
		result += this.transpileLoopBody(node.getStatement());
		this.popIndent();
		result += this.indent + `end;\n`;
		this.popIdStack();
		return result;
	}

	private transpileForOfStatement(node: ts.ForOfStatement) {
		this.pushIdStack();
		const init = node.getInitializer();
		let varName = "";
		const initializers = new Array<string>();
		if (ts.TypeGuards.isVariableDeclarationList(init)) {
			for (const declaration of init.getDeclarations()) {
				const lhs = declaration.getChildAtIndex(0);
				if (isBindingPattern(lhs)) {
					varName = this.getNewId();
					const names = new Array<string>();
					const values = new Array<string>();
					const preStatements = new Array<string>();
					const postStatements = new Array<string>();
					this.getBindingData(names, values, preStatements, postStatements, lhs, varName);
					preStatements.forEach(statement => initializers.push(statement));
					const namesStr = names.join(", ");
					const valuesStr = values.join(", ");
					initializers.push(`local ${namesStr} = ${valuesStr};\n`);
					postStatements.forEach(statement => initializers.push(statement));
				} else if (ts.TypeGuards.isIdentifier(lhs)) {
					varName = lhs.getText();
				}
			}
		} else if (ts.TypeGuards.isExpression(init)) {
			const initKindName = init.getKindName();
			throw new TranspilerError(
				`ForOf Loop did not expect expression initializer! (${initKindName})`,
				init,
				TranspilerErrorType.UnexpectedInitializer,
			);
		}

		if (varName.length === 0) {
			throw new TranspilerError(`ForOf Loop empty varName!`, init, TranspilerErrorType.ForEmptyVarName);
		}

		const expStr = this.transpileExpression(node.getExpression());
		let result = "";
		result += this.indent + `for _, ${varName} in pairs(${expStr}) do\n`;
		this.pushIndent();
		initializers.forEach(initializer => (result += this.indent + initializer));
		result += this.transpileLoopBody(node.getStatement());
		this.popIndent();
		result += this.indent + `end;\n`;
		this.popIdStack();
		return result;
	}

	private transpileForStatement(node: ts.ForStatement) {
		const condition = node.getCondition();
		const conditionStr = condition ? this.transpileExpression(condition) : "true";
		const incrementor = node.getIncrementor();
		const incrementorStr = incrementor ? this.transpileExpression(incrementor) + ";\n" : undefined;

		let result = "";
		result += this.indent + "do\n";
		this.pushIndent();
		const initializer = node.getInitializer();
		if (initializer) {
			if (ts.TypeGuards.isVariableDeclarationList(initializer)) {
				result += this.transpileVariableDeclarationList(initializer);
			} else if (ts.TypeGuards.isExpression(initializer)) {
				let expStr = this.transpileExpression(initializer);
				if (
					!ts.TypeGuards.isVariableDeclarationList(initializer) &&
					!ts.TypeGuards.isCallExpression(initializer)
				) {
					expStr = `local _ = ` + expStr;
				}
				result += this.indent + expStr + ";\n";
			}
		}
		result += this.indent + `while ${conditionStr} do\n`;
		this.pushIndent();
		result += this.transpileLoopBody(node.getStatement());
		if (incrementorStr) {
			result += this.indent + incrementorStr;
		}
		this.popIndent();
		result += this.indent + "end;\n";
		this.popIndent();
		result += this.indent + `end;\n`;
		return result;
	}

	private getFirstFunctionLikeAncestor(node: ts.Node): ts.FunctionLikeDeclaration | undefined {
		for (const ancestor of node.getAncestors()) {
			if (
				ts.TypeGuards.isFunctionDeclaration(ancestor) ||
				ts.TypeGuards.isMethodDeclaration(ancestor) ||
				ts.TypeGuards.isFunctionExpression(ancestor) ||
				ts.TypeGuards.isArrowFunction(ancestor)
			) {
				return ancestor;
			}
		}
		return undefined;
	}

	private transpileReturnStatement(node: ts.ReturnStatement) {
		const exp = node.getExpression();
		if (exp) {
			const ancestor = this.getFirstFunctionLikeAncestor(node);
			if (ancestor) {
				if (ancestor.getReturnType().isTuple()) {
					if (ts.TypeGuards.isArrayLiteralExpression(exp)) {
						let expStr = this.transpileExpression(exp);
						expStr = expStr.substr(2, expStr.length - 4);
						return this.indent + `return ${expStr};\n`;
					} else if (ts.TypeGuards.isCallExpression(exp) && exp.getReturnType().isTuple()) {
						const expStr = this.transpileCallExpression(exp, true);
						return this.indent + `return ${expStr};\n`;
					} else {
						const expStr = this.transpileExpression(exp);
						return this.indent + `return unpack(${expStr});\n`;
					}
				}
			}
			return this.indent + `return ${this.transpileExpression(exp)};\n`;
		} else {
			return this.indent + `return;\n`;
		}
	}

	private transpileThrowStatement(node: ts.ThrowStatement) {
		const expStr = this.transpileExpression(node.getExpressionOrThrow());
		return this.indent + `TS.error(${expStr});\n`;
	}

	private transpileVariableDeclarationList(node: ts.VariableDeclarationList) {
		if (node.getDeclarationKind() === ts.VariableDeclarationKind.Var) {
			throw new TranspilerError(
				"'var' keyword is not supported! Use 'let' or 'const' instead.",
				node,
				TranspilerErrorType.NoVarKeyword,
			);
		}
		const names = new Array<string>();
		const values = new Array<string>();
		const preStatements = new Array<string>();
		const postStatements = new Array<string>();
		const declarations = node.getDeclarations();

		if (declarations.length === 1) {
			const declaration = declarations[0];
			const lhs = declaration.getChildAtIndex(0);
			const equalsToken = declaration.getFirstChildByKind(ts.SyntaxKind.EqualsToken);

			let rhs: ts.Node | undefined;
			if (equalsToken) {
				rhs = equalsToken.getNextSibling();
			}

			if (ts.TypeGuards.isArrayBindingPattern(lhs)) {
				const isFlatBinding = lhs
					.getElements()
					.filter(v => ts.TypeGuards.isBindingElement(v))
					.every(bindingElement => {
						return bindingElement.getChildAtIndex(0).getKind() === ts.SyntaxKind.Identifier;
					});
				if (isFlatBinding && rhs && ts.TypeGuards.isCallExpression(rhs) && rhs.getReturnType().isTuple()) {
					lhs.getElements().forEach(v => names.push(v.getChildAtIndex(0).getText()));
					values.push(this.transpileCallExpression(rhs, true));
					const flatNamesStr = names.join(", ");
					const flatValuesStr = values.join(", ");
					return this.indent + `local ${flatNamesStr} = ${flatValuesStr};\n`;
				}
			}
		}

		for (const declaration of declarations) {
			const lhs = declaration.getChildAtIndex(0);
			const equalsToken = declaration.getFirstChildByKind(ts.SyntaxKind.EqualsToken);

			let rhs: ts.Node | undefined;
			if (equalsToken) {
				rhs = equalsToken.getNextSibling();
			}

			if (lhs.getKind() === ts.SyntaxKind.Identifier) {
				const name = lhs.getText();
				this.checkReserved(name, lhs);
				names.push(name);
				if (rhs) {
					const rhsStr = this.transpileExpression(rhs as ts.Expression);
					values.push(rhsStr);
				} else {
					values.push("nil");
				}
			} else if (isBindingPattern(lhs)) {
				if (rhs && ts.TypeGuards.isIdentifier(rhs)) {
					const rhsStr = this.transpileExpression(rhs);
					this.getBindingData(names, values, preStatements, postStatements, lhs, rhsStr);
				} else {
					const rootId = this.getNewId();
					if (rhs) {
						const rhsStr = this.transpileExpression(rhs as ts.Expression);
						preStatements.push(`local ${rootId} = ${rhsStr};`);
					} else {
						preStatements.push(`local ${rootId};`); // ???
					}
					this.getBindingData(names, values, preStatements, postStatements, lhs, rootId);
				}
			}
		}
		while (values[values.length - 1] === "nil") {
			values.pop();
		}

		const parent = node.getParent();
		if (parent && ts.TypeGuards.isVariableStatement(parent)) {
			names.forEach(name => this.pushExport(name, parent));
		}

		let result = "";
		preStatements.forEach(structStatement => (result += this.indent + structStatement + "\n"));
		const namesStr = names.join(", ");
		if (values.length > 0) {
			const valuesStr = values.join(", ");
			result += this.indent + `local ${namesStr} = ${valuesStr};\n`;
		} else {
			result += this.indent + `local ${namesStr};\n`;
		}
		postStatements.forEach(structStatement => (result += this.indent + structStatement + "\n"));
		return result;
	}

	private transpileVariableStatement(node: ts.VariableStatement) {
		const list = node.getFirstChildByKindOrThrow(ts.SyntaxKind.VariableDeclarationList);
		return this.transpileVariableDeclarationList(list);
	}

	private transpileWhileStatement(node: ts.WhileStatement) {
		const expStr = this.transpileExpression(node.getExpression());
		let result = "";
		result += this.indent + `while ${expStr} do\n`;
		this.pushIndent();
		result += this.transpileLoopBody(node.getStatement());
		this.popIndent();
		result += this.indent + `end;\n`;
		return result;
	}

	private transpileFunctionDeclaration(node: ts.FunctionDeclaration) {
		const name = node.getNameOrThrow();
		this.checkReserved(name, node);
		this.pushExport(name, node);
		const body = node.getBody();
		if (!body) {
			return "";
		}
		this.hoistStack[this.hoistStack.length - 1].push(name);
		const paramNames = new Array<string>();
		const initializers = new Array<string>();
		this.pushIdStack();
		this.getParameterData(paramNames, initializers, node);
		const paramStr = paramNames.join(", ");
		let result = "";
		if (node.isAsync()) {
			result += this.indent + `${name} = TS.async(function(${paramStr})\n`;
		} else {
			result += this.indent + `${name} = function(${paramStr})\n`;
		}
		this.pushIndent();
		if (ts.TypeGuards.isBlock(body)) {
			initializers.forEach(initializer => (result += this.indent + initializer + "\n"));
			result += this.transpileBlock(body);
		}
		this.popIndent();
		this.popIdStack();
		if (node.isAsync()) {
			result += this.indent + "end);\n";
		} else {
			result += this.indent + "end;\n";
		}
		return result;
	}

	private transpileRoactClassDeclaration(
		type: "Component" | "PureComponent",
		className: string,
		node: ts.ClassDeclaration,
	) {
		let declaration = `${this.indent}local ${className} = Roact.${type}:extend("${className}");\n`;

		const instanceProps = node
			.getInstanceProperties()
			.filter(prop => prop.getParent() === node)
			.filter(prop => !ts.TypeGuards.isGetAccessorDeclaration(prop))
			.filter(prop => !ts.TypeGuards.isSetAccessorDeclaration(prop));

		const extraInitializers = new Array<string>();

		if (instanceProps.length > 0) {
			for (const prop of instanceProps) {
				const propName = prop.getName();

				if (propName) {
					this.checkMethodReserved(propName, prop);

					if (ts.TypeGuards.isInitializerExpressionableNode(prop)) {
						const initializer = prop.getInitializer();
						if (initializer) {
							extraInitializers.push(`self.${propName} = ${this.transpileExpression(initializer)};`);
						}
					}
				}
			}
		}

		const constructor = getConstructor(node);
		if (constructor) {
			const paramNames = new Array<string>();
			const initializers = new Array<string>();
			const defaults = new Array<string>();

			this.getParameterData(paramNames, initializers, constructor, defaults);

			declaration += `${this.indent}function ${className}:init(${paramNames.join(", ")})\n`;

			this.pushIndent();

			const body = constructor.getBodyOrThrow();
			if (ts.TypeGuards.isBlock(body)) {
				// we can ignore super() as it's not required.
				if (ts.TypeGuards.isBlock(body)) {
					defaults.forEach(initializer => (declaration += this.indent + initializer + "\n"));

					const bodyStatements = body.getStatements();
					let k = 0;

					initializers.forEach(initializer => (declaration += this.indent + initializer + "\n"));
					extraInitializers.forEach(initializer => (declaration += this.indent + initializer + "\n"));

					for (; k < bodyStatements.length; ++k) {
						const bodyStatement = bodyStatements[k];

						// Because we want to ignore super. I will figure out a better way to do this eventually.
						// isSuperExpression doesn't seem to work.
						if (!bodyStatement.getText().startsWith("super")) {
							declaration += this.transpileStatement(bodyStatement);
						}
					}

					const returnStatement = body.getStatementByKind(ts.SyntaxKind.ReturnStatement);

					if (returnStatement) {
						throw new TranspilerError(
							`Cannot use return statement in constructor for ${className}`,
							returnStatement,
							TranspilerErrorType.NoConstructorReturn,
						);
					}
				}
			}

			declaration += this.indent + "self.props.children = self.props[Roact.Children];\n";

			this.popIndent();

			declaration += `${this.indent}end;\n`;
		}

		const staticFields = node.getStaticProperties();
		for (const staticField of staticFields) {
			if (ts.TypeGuards.isInitializerExpressionableNode(staticField)) {
				const initializer = staticField.getInitializer();
				if (initializer) {
					declaration += `${this.indent}${className}.${staticField.getName()} = ${this.transpileExpression(
						initializer,
					)};\n`;
				}
			}
		}

		const staticMethods = node.getStaticMethods().filter(method => method.getBody() !== undefined);
		for (const staticMethod of staticMethods) {
			const name = staticMethod.getName();
			this.checkReserved(name, staticMethod);
			const body = staticMethod.getBodyOrThrow();

			const paramNames = new Array<string>();
			const initializers = new Array<string>();
			this.pushIdStack();
			this.getParameterData(paramNames, initializers, staticMethod);
			const paramStr = paramNames.join(", ");

			declaration += `${this.indent}function ${className}.${name}(${paramStr})\n`;

			this.pushIndent();
			if (ts.TypeGuards.isBlock(body)) {
				initializers.forEach(initializer => (declaration += this.indent + initializer + "\n"));
				declaration += this.transpileBlock(body);
			}
			this.popIndent();

			declaration += `${this.indent}end;\n`;
		}

		// Now we'll get the methods, and make them into the special roact format
		const methods = node.getInstanceMethods().filter(method => method.getBody() !== undefined);

		for (const method of methods) {
			const name = method.getName();
			this.checkReserved(name, method);
			const body = method.getBodyOrThrow();

			const paramNames = new Array<string>();
			const initializers = new Array<string>();
			this.pushIdStack();
			this.getParameterData(paramNames, initializers, method);
			const paramStr = paramNames.join(", ");

			declaration += `${this.indent}function ${className}:${name}(${paramStr})\n`;

			this.pushIndent();
			if (ts.TypeGuards.isBlock(body)) {
				initializers.forEach(initializer => (declaration += this.indent + initializer + "\n"));
				declaration += this.transpileBlock(body);
			}
			this.popIndent();

			declaration += `${this.indent}end;\n`;
		}

		const getters = node
			.getInstanceProperties()
			.filter((prop): prop is ts.GetAccessorDeclaration => ts.TypeGuards.isGetAccessorDeclaration(prop));
		if (getters.length > 0) {
			throw new TranspilerError(
				"Roact does not support getters",
				node,
				TranspilerErrorType.RoactGettersNotAllowed,
			);
		}

		const setters = node
			.getInstanceProperties()
			.filter((prop): prop is ts.SetAccessorDeclaration => ts.TypeGuards.isSetAccessorDeclaration(prop));
		if (setters.length > 0) {
			throw new TranspilerError(
				"Roact does not support setters",
				node,
				TranspilerErrorType.RoactSettersNotAllowed,
			);
		}

		return declaration;
	}

	private transpileClassDeclaration(node: ts.ClassDeclaration) {
		const name = node.getName() || this.getNewId();
		const nameNode = node.getNameNode();
		if (nameNode) {
			this.checkReserved(name, nameNode);
		}
		this.pushExport(name, node);
		const baseClass = node.getBaseClass();
		const baseClassName = baseClass ? baseClass.getName() : "";

		const baseTypes = node.getBaseTypes();
		for (const baseType of baseTypes) {
			const baseTypeText = baseType.getText();

			// Handle the special case where we have a roact class
			if (baseTypeText.startsWith(ROACT_COMPONENT_TYPE)) {
				return this.transpileRoactClassDeclaration("Component", name, node);
			} else if (baseTypeText.startsWith(ROACT_PURE_COMPONENT_TYPE)) {
				return this.transpileRoactClassDeclaration("PureComponent", name, node);
			}

<<<<<<< HEAD
			if (inheritsFromRoact(baseType)) {
				throw new TranspilerError("Derived Classes are not supported in Roact!",
					node, TranspilerErrorType.RoactSubClassesNotSupported);
=======
			// Handle erroring on subclasses with roact
			const isRoactSubType = baseType.getBaseTypes().filter(bc => bc.getText().startsWith(ROACT_COMPONENT_TYPE));

			if (isRoactSubType.length > 0) {
				throw new TranspilerError(
					"Derived Classes are not supported in Roact!",
					node,
					TranspilerErrorType.RoactSubClassesNotSupported,
				);
>>>>>>> 1c7179c6
			}
		}

		this.hoistStack[this.hoistStack.length - 1].push(name);

		let result = "";
		result += this.indent + `do\n`;
		this.pushIndent();

		const id = name;
		let hasStaticMembers = false;
		let hasStaticInheritance = false;
		let hasInstanceInheritance = false;
		let currentBaseClass = node.getBaseClass();

		while (currentBaseClass) {
			if (
				currentBaseClass.getStaticMembers().length > 0 ||
				currentBaseClass.getStaticProperties().length > 0 ||
				currentBaseClass.getStaticMethods().length > 0
			) {
				hasStaticInheritance = true;
			}

			if (
				currentBaseClass.getInstanceMembers().length > 0 ||
				currentBaseClass.getInstanceProperties().length > 0 ||
				currentBaseClass.getInstanceMethods().length > 0
			) {
				hasInstanceInheritance = true;
			}

			currentBaseClass = currentBaseClass.getBaseClass();
		}

		if (hasStaticInheritance) {
			result += this.indent + `${id} = setmetatable({`;
		} else {
			result += this.indent + `${id} = {`;
		}

		this.pushIndent();

		node.getStaticMethods()
			.filter(method => method.getBody() !== undefined)
			.forEach(method => {
				if (!hasStaticMembers) {
					hasStaticMembers = true;
					result += "\n";
				}
				result += this.transpileMethodDeclaration(method);
			});

		this.popIndent();

		if (hasStaticInheritance) {
			result += `${hasStaticMembers ? this.indent : ""}}, {__index = ${baseClassName}});\n`;
		} else {
			result += `${hasStaticMembers ? this.indent : ""}};\n`;
		}

		if (hasInstanceInheritance) {
			result += this.indent + `${id}.__index = setmetatable({`;
		} else {
			result += this.indent + `${id}.__index = {`;
		}

		this.pushIndent();
		let hasIndexMembers = false;

		const extraInitializers = new Array<string>();
		const instanceProps = node
			.getInstanceProperties()
			.filter(prop => prop.getParent() === node)
			.filter(prop => !ts.TypeGuards.isGetAccessorDeclaration(prop))
			.filter(prop => !ts.TypeGuards.isSetAccessorDeclaration(prop));
		for (const prop of instanceProps) {
			const propName = prop.getName();
			if (propName) {
				this.checkMethodReserved(propName, prop);

				if (ts.TypeGuards.isInitializerExpressionableNode(prop)) {
					const initializer = prop.getInitializer();
					if (initializer) {
						extraInitializers.push(`self.${propName} = ${this.transpileExpression(initializer)};\n`);
					}
				}
			}
		}

		node.getInstanceMethods()
			.filter(method => method.getBody() !== undefined)
			.forEach(method => {
				if (!hasIndexMembers) {
					hasIndexMembers = true;
					result += "\n";
				}
				result += this.transpileMethodDeclaration(method);
			});

		this.popIndent();

		if (hasInstanceInheritance) {
			result += `${hasIndexMembers ? this.indent : ""}}, ${baseClassName});\n`;
		} else {
			result += `${hasIndexMembers ? this.indent : ""}};\n`;
		}

		LUA_RESERVED_METAMETHODS.forEach(metamethod => {
			if (getClassMethod(node, metamethod)) {
				if (LUA_UNDEFINABLE_METAMETHODS.indexOf(metamethod) !== -1) {
					throw new TranspilerError(
						`Cannot use undefinable Lua metamethod as identifier '${metamethod}' for a class`,
						node,
						TranspilerErrorType.UndefinableMetamethod,
					);
				}
				result +=
					this.indent + `${id}.${metamethod} = function(self, ...) return self:${metamethod}(...); end;\n`;
			}
		});

		if (!node.isAbstract()) {
			result += this.indent + `${id}.new = function(...)\n`;
			this.pushIndent();
			result += this.indent + `return ${id}.constructor(setmetatable({}, ${id}), ...);\n`;
			this.popIndent();
			result += this.indent + `end;\n`;
		}

		result += this.transpileConstructorDeclaration(id, getConstructor(node), extraInitializers, baseClassName);

		for (const prop of node.getStaticProperties()) {
			const propName = prop.getName();
			this.checkMethodReserved(propName, prop);

			let propValue = "nil";
			if (ts.TypeGuards.isInitializerExpressionableNode(prop)) {
				const initializer = prop.getInitializer();
				if (initializer) {
					propValue = this.transpileExpression(initializer);
				}
			}
			result += this.indent + `${id}.${propName} = ${propValue};\n`;
		}

		const getters = node
			.getInstanceProperties()
			.filter((prop): prop is ts.GetAccessorDeclaration => ts.TypeGuards.isGetAccessorDeclaration(prop));
		let ancestorHasGetters = false;
		let ancestorClass: ts.ClassDeclaration | undefined = node;
		while (!ancestorHasGetters && ancestorClass !== undefined) {
			ancestorClass = ancestorClass.getBaseClass();
			if (ancestorClass !== undefined) {
				const ancestorGetters = ancestorClass
					.getInstanceProperties()
					.filter((prop): prop is ts.GetAccessorDeclaration => ts.TypeGuards.isGetAccessorDeclaration(prop));
				if (ancestorGetters.length > 0) {
					ancestorHasGetters = true;
				}
			}
		}

		if (getters.length > 0 || ancestorHasGetters) {
			if (getters.length > 0) {
				let getterContent = "\n";
				this.pushIndent();
				for (const getter of getters) {
					getterContent += this.transpileAccessorDeclaration(getter, getter.getName());
				}
				this.popIndent();
				getterContent += this.indent;
				if (ancestorHasGetters) {
					result +=
						this.indent +
						`${id}._getters = setmetatable({${getterContent}}, { __index = ${baseClassName}._getters });\n`;
				} else {
					result += this.indent + `${id}._getters = {${getterContent}};\n`;
				}
			} else {
				result += this.indent + `${id}._getters = ${baseClassName}._getters;\n`;
			}
			result += this.indent + `local __index = ${id}.__index;\n`;
			result += this.indent + `${id}.__index = function(self, index)\n`;
			this.pushIndent();
			result += this.indent + `local getter = ${id}._getters[index];\n`;
			result += this.indent + `if getter then\n`;
			this.pushIndent();
			result += this.indent + `return getter(self);\n`;
			this.popIndent();
			result += this.indent + `else\n`;
			this.pushIndent();
			result += this.indent + `return __index[index];\n`;
			this.popIndent();
			result += this.indent + `end;\n`;
			this.popIndent();
			result += this.indent + `end;\n`;
		}

		const setters = node
			.getInstanceProperties()
			.filter((prop): prop is ts.SetAccessorDeclaration => ts.TypeGuards.isSetAccessorDeclaration(prop));
		let ancestorHasSetters = false;
		ancestorClass = node;
		while (!ancestorHasSetters && ancestorClass !== undefined) {
			ancestorClass = ancestorClass.getBaseClass();
			if (ancestorClass !== undefined) {
				const ancestorSetters = ancestorClass
					.getInstanceProperties()
					.filter((prop): prop is ts.GetAccessorDeclaration => ts.TypeGuards.isSetAccessorDeclaration(prop));
				if (ancestorSetters.length > 0) {
					ancestorHasSetters = true;
				}
			}
		}
		if (setters.length > 0 || ancestorHasSetters) {
			if (setters.length > 0) {
				let setterContent = "\n";
				this.pushIndent();
				for (const setter of setters) {
					setterContent += this.transpileAccessorDeclaration(setter, setter.getName());
				}
				this.popIndent();
				setterContent += this.indent;
				if (ancestorHasSetters) {
					result +=
						this.indent +
						`${id}._setters = setmetatable({${setterContent}}, { __index = ${baseClassName}._setters });\n`;
				} else {
					result += this.indent + `${id}._setters = {${setterContent}};\n`;
				}
			} else {
				result += this.indent + `${id}._setters = ${baseClassName}._setters;\n`;
			}
			result += this.indent + `${id}.__newindex = function(self, index, value)\n`;
			this.pushIndent();
			result += this.indent + `local setter = ${id}._setters[index];\n`;
			result += this.indent + `if setter then\n`;
			this.pushIndent();
			result += this.indent + `setter(self, value);\n`;
			this.popIndent();
			result += this.indent + `else\n`;
			this.pushIndent();
			result += this.indent + `rawset(self, index, value);\n`;
			this.popIndent();
			result += this.indent + `end;\n`;
			this.popIndent();
			result += this.indent + `end;\n`;
		}

		this.popIndent();
		result += this.indent + `end;\n`;

		return result;
	}

	private transpileConstructorDeclaration(
		className: string,
		node?: ts.ConstructorDeclaration,
		extraInitializers?: Array<string>,
		baseClassName?: string,
	) {
		const paramNames = new Array<string>();
		paramNames.push("self");
		const initializers = new Array<string>();
		const defaults = new Array<string>();

		this.pushIdStack();
		if (node) {
			this.getParameterData(paramNames, initializers, node, defaults);
		} else {
			paramNames.push("...");
		}
		const paramStr = paramNames.join(", ");

		let result = "";
		result += this.indent + `${className}.constructor = function(${paramStr})\n`;
		this.pushIndent();

		if (node) {
			const body = node.getBodyOrThrow();
			if (ts.TypeGuards.isBlock(body)) {
				defaults.forEach(initializer => (result += this.indent + initializer + "\n"));

				const bodyStatements = body.getStatements();
				let k = 0;

				if (this.containsSuperExpression(bodyStatements[k])) {
					result += this.transpileStatement(bodyStatements[k++]);
				}

				initializers.forEach(initializer => (result += this.indent + initializer + "\n"));

				if (extraInitializers) {
					extraInitializers.forEach(initializer => (result += this.indent + initializer));
				}

				for (; k < bodyStatements.length; ++k) {
					result += this.transpileStatement(bodyStatements[k]);
				}

				const returnStatement = node.getStatementByKind(ts.SyntaxKind.ReturnStatement);

				if (returnStatement) {
					throw new TranspilerError(
						`Cannot use return statement in constructor for ${className}`,
						returnStatement,
						TranspilerErrorType.NoConstructorReturn,
					);
				}
			}
		} else {
			if (baseClassName) {
				result += this.indent + `${baseClassName}.constructor(self, ...);\n`;
			}
			if (extraInitializers) {
				extraInitializers.forEach(initializer => (result += this.indent + initializer));
			}
		}
		result += this.indent + "return self;\n";
		this.popIndent();
		this.popIdStack();
		result += this.indent + "end;\n";
		return result;
	}

	private transpileAccessorDeclaration(node: ts.GetAccessorDeclaration | ts.SetAccessorDeclaration, name: string) {
		const body = node.getBody();
		if (!body) {
			return "";
		}
		const paramNames = new Array<string>();
		paramNames.push("self");
		const initializers = new Array<string>();
		this.pushIdStack();
		this.getParameterData(paramNames, initializers, node);
		const paramStr = paramNames.join(", ");
		let result = "";
		result += this.indent + `${name} = function(${paramStr})\n`;
		this.pushIndent();
		if (ts.TypeGuards.isBlock(body)) {
			initializers.forEach(initializer => (result += this.indent + initializer + "\n"));
			result += this.transpileBlock(body);
		}
		this.popIndent();
		this.popIdStack();
		result += this.indent + "end;\n";
		return result;
	}

	private transpileMethodDeclaration(node: ts.MethodDeclaration) {
		const name = node.getName();
		this.checkReserved(name, node);
		const body = node.getBodyOrThrow();

		const paramNames = new Array<string>();
		paramNames.push("self");
		const initializers = new Array<string>();
		this.pushIdStack();
		this.getParameterData(paramNames, initializers, node);
		const paramStr = paramNames.join(", ");

		let result = "";
		if (node.isAsync()) {
			result += this.indent + `${name} = TS.async(function(${paramStr})\n`;
		} else {
			result += this.indent + `${name} = function(${paramStr})\n`;
		}
		this.pushIndent();
		if (ts.TypeGuards.isBlock(body)) {
			initializers.forEach(initializer => (result += this.indent + initializer + "\n"));
			result += this.transpileBlock(body);
		}
		this.popIndent();
		this.popIdStack();
		result += this.indent + "end" + (node.isAsync() ? ")" : "") + ";\n";
		return result;
	}

	private isTypeOnlyNamespace(node: ts.NamespaceDeclaration) {
		const statements = node.getStatements();
		for (const statement of statements) {
			if (!ts.TypeGuards.isNamespaceDeclaration(statement) && !isType(statement)) {
				return false;
			}
		}
		for (const statement of statements) {
			if (ts.TypeGuards.isNamespaceDeclaration(statement) && !this.isTypeOnlyNamespace(statement)) {
				return false;
			}
		}
		return true;
	}

	private transpileNamespaceDeclaration(node: ts.NamespaceDeclaration) {
		if (this.isTypeOnlyNamespace(node)) {
			return "";
		}
		this.pushIdStack();
		const name = node.getName();
		this.checkReserved(name, node);
		this.pushExport(name, node);
		let result = "";
		result += this.indent + `local ${name} = {} do\n`;
		this.pushIndent();
		const id = this.getNewId();
		result += this.indent + `local ${id} = ${name};\n`;
		this.namespaceStack.push(id);
		result += this.transpileStatementedNode(node);
		this.namespaceStack.pop();
		this.popIndent();
		result += this.indent + `end;\n`;
		this.popIdStack();
		return result;
	}

	private transpileEnumDeclaration(node: ts.EnumDeclaration) {
		let result = "";
		if (node.isConstEnum()) {
			return result;
		}
		const name = node.getName();
		this.checkReserved(name, node.getNameNode());
		this.pushExport(name, node);
		const hoistStack = this.hoistStack[this.hoistStack.length - 1];
		if (hoistStack.indexOf(name) === -1) {
			hoistStack.push(name);
		}
		result += this.indent + `${name} = ${name} or {};\n`;
		result += this.indent + `do\n`;
		this.pushIndent();
		let last = 0;
		for (const member of node.getMembers()) {
			const memberName = member.getName();
			this.checkReserved(memberName, member.getNameNode());
			const memberValue = member.getValue();
			const safeIndex = safeLuaIndex(name, memberName);
			if (typeof memberValue === "string") {
				result += this.indent + `${safeIndex} = "${memberValue}";\n`;
			} else if (typeof memberValue === "number") {
				result += this.indent + `${safeIndex} = ${memberValue};\n`;
				result += this.indent + `${name}[${memberValue}] = "${memberName}";\n`;
				last = memberValue + 1;
			} else {
				result += this.indent + `${safeIndex} = ${last};\n`;
				result += this.indent + `${name}[${last}] = "${memberName}";\n`;
				last++;
			}
		}
		this.popIndent();
		result += this.indent + `end\n`;
		return result;
	}

	private transpileExportAssignment(node: ts.ExportAssignment) {
		let result = "";
		if (node.isExportEquals()) {
			this.isModule = true;
			const expStr = this.transpileExpression(node.getExpression());
			result = this.indent + `_exports = ${expStr};\n`;
		}
		return result;
	}

	private transpileSwitchStatement(node: ts.SwitchStatement) {
		const expStr = this.transpileExpression(node.getExpression());
		let result = "";
		result += this.indent + `repeat\n`;
		this.pushIndent();
		this.pushIdStack();
		const fallThroughVar = this.getNewId();
		result += this.indent + `local ${fallThroughVar} = false;\n`;
		for (const clause of node.getCaseBlock().getClauses()) {
			// add if statement if the clause is non-default
			if (ts.TypeGuards.isCaseClause(clause)) {
				const clauseExpStr = this.transpileExpression(clause.getExpression());
				result += this.indent + `if ${fallThroughVar} or ${expStr} == ( ${clauseExpStr} ) then\n`;
				this.pushIndent();
			}

			const statements = clause.getStatements();
			const lastChild = statements[statements.length - 1];
			const endsInReturnOrBreakStatement =
				lastChild &&
				(lastChild.getKind() === ts.SyntaxKind.ReturnStatement ||
					lastChild.getKind() === ts.SyntaxKind.BreakStatement);

			result += this.transpileStatementedNode(clause);

			if (ts.TypeGuards.isCaseClause(clause)) {
				if (!endsInReturnOrBreakStatement) {
					result += this.indent + `${fallThroughVar} = true;\n`;
				}
				this.popIndent();
				result += this.indent + `end;\n`;
			}
		}
		this.popIdStack();
		this.popIndent();
		result += this.indent + `until true;\n`;
		return result;
	}

	private transpileTryStatement(node: ts.TryStatement) {
		let result = "";
		result += this.indent + "local TS_success, TS_error = pcall(function()\n";
		this.pushIndent();
		result += this.transpileStatementedNode(node.getTryBlock());
		this.popIndent();
		result += this.indent + "end);\n";
		const catchClause = node.getCatchClause();
		if (catchClause !== undefined) {
			result += this.indent + "if not TS_success then\n";
			this.pushIndent();
			result +=
				this.indent +
				"local " +
				catchClause.getVariableDeclarationOrThrow().getName() +
				" = TS.decodeError(TS_error)\n";
			result += this.transpileStatementedNode(catchClause.getBlock());
			this.popIndent();
			result += this.indent + "end\n";
		}
		const finallyBlock = node.getFinallyBlock();
		if (finallyBlock !== undefined) {
			result += this.transpileStatementedNode(finallyBlock);
		}
		return result;
	}

	private transpileExpression(node: ts.Expression): string {
		if (ts.TypeGuards.isStringLiteral(node) || ts.TypeGuards.isNoSubstitutionTemplateLiteral(node)) {
			return this.transpileStringLiteral(node);
		} else if (ts.TypeGuards.isNumericLiteral(node)) {
			return this.transpileNumericLiteral(node);
		} else if (ts.TypeGuards.isBooleanLiteral(node)) {
			return this.transpileBooleanLiteral(node);
		} else if (ts.TypeGuards.isArrayLiteralExpression(node)) {
			return this.transpileArrayLiteralExpression(node);
		} else if (ts.TypeGuards.isObjectLiteralExpression(node)) {
			return this.transpileObjectLiteralExpression(node);
		} else if (ts.TypeGuards.isFunctionExpression(node) || ts.TypeGuards.isArrowFunction(node)) {
			return this.transpileFunctionExpression(node);
		} else if (ts.TypeGuards.isCallExpression(node)) {
			return this.transpileCallExpression(node);
		} else if (ts.TypeGuards.isIdentifier(node)) {
			return this.transpileIdentifier(node);
		} else if (ts.TypeGuards.isBinaryExpression(node)) {
			return this.transpileBinaryExpression(node);
		} else if (ts.TypeGuards.isPrefixUnaryExpression(node)) {
			return this.transpilePrefixUnaryExpression(node);
		} else if (ts.TypeGuards.isPostfixUnaryExpression(node)) {
			return this.transpilePostfixUnaryExpression(node);
		} else if (ts.TypeGuards.isPropertyAccessExpression(node)) {
			return this.transpilePropertyAccessExpression(node);
		} else if (ts.TypeGuards.isNewExpression(node)) {
			return this.transpileNewExpression(node);
		} else if (ts.TypeGuards.isParenthesizedExpression(node)) {
			return this.transpileParenthesizedExpression(node);
		} else if (ts.TypeGuards.isTemplateExpression(node)) {
			return this.transpileTemplateExpression(node);
		} else if (ts.TypeGuards.isElementAccessExpression(node)) {
			return this.transpileElementAccessExpression(node);
		} else if (ts.TypeGuards.isAwaitExpression(node)) {
			return this.transpileAwaitExpression(node);
		} else if (ts.TypeGuards.isConditionalExpression(node)) {
			return this.transpileConditionalExpression(node);
		} else if (ts.TypeGuards.isTypeOfExpression(node)) {
			return this.transpileTypeOfExpression(node);
		} else if (ts.TypeGuards.isJsxExpression(node)) {
			return this.transpileExpression(node.getExpressionOrThrow());
		} else if (ts.TypeGuards.isJsxSelfClosingElement(node)) {
			return this.transpileJsxSelfClosingElement(node);
		} else if (ts.TypeGuards.isJsxElement(node)) {
			return this.transpileJsxElement(node);
		} else if (ts.TypeGuards.isSpreadElement(node)) {
			return this.transpileSpreadElement(node);
		} else if (ts.TypeGuards.isOmittedExpression(node)) {
			return "nil";
		} else if (ts.TypeGuards.isThisExpression(node)) {
			if (!node.getFirstAncestorByKind(ts.SyntaxKind.ClassDeclaration)) {
				throw new TranspilerError(
					"'this' may only be used inside a class definition",
					node,
					TranspilerErrorType.NoThisOutsideClass,
				);
			}
			return "self";
		} else if (ts.TypeGuards.isSuperExpression(node)) {
			return "super";
		} else if (
			ts.TypeGuards.isAsExpression(node) ||
			ts.TypeGuards.isTypeAssertion(node) ||
			ts.TypeGuards.isNonNullExpression(node)
		) {
			return this.transpileExpression(node.getExpression());
		} else if (ts.TypeGuards.isNullLiteral(node)) {
			throw new TranspilerError(
				"'null' is not supported! Use 'undefined' instead.",
				node,
				TranspilerErrorType.NoNull,
			);
		} else {
			const kindName = node.getKindName();
			throw new TranspilerError(`Bad expression! (${kindName})`, node, TranspilerErrorType.BadExpression);
		}
	}

	private generateRoactSymbolProperty(
		roactSymbol: "Event" | "Change" | "Ref",
		node: ts.JsxAttributeLike,
		attributeCollection: Array<string>,
	) {
		const expr = node.getChildrenOfKind(ts.SyntaxKind.JsxExpression);
		for (const expression of expr) {
			const innerExpression = expression.getExpressionOrThrow();
			if (ts.TypeGuards.isObjectLiteralExpression(innerExpression)) {
				const properties = innerExpression.getProperties();
				for (const property of properties) {
					if (
						ts.TypeGuards.isPropertyAssignment(property) ||
						ts.TypeGuards.isShorthandPropertyAssignment(property)
					) {
						const propName = property.getName();
						const rhs = property.getInitializerOrThrow();
						let value: string;

						if (ts.TypeGuards.isPropertyAccessExpression(rhs)) {
							const getAccessExpression = rhs.getExpression();
							if (ts.TypeGuards.isThisExpression(getAccessExpression)) {
								value = `function(...)\n`;
								this.pushIndent();
								value += `${this.indent}${this.transpileExpression(rhs)}(self, ...);\n`;
								this.popIndent();
								value += this.indent + "end";
							} else {
								value = this.transpileExpression(rhs);
							}
						} else {
							value = this.transpileExpression(rhs);
						}

						attributeCollection.push(`${this.indent}[Roact.${roactSymbol}.${propName}] = ${value}`);
					}
				}
			} else if (roactSymbol === "Ref") {
				let value: string;

				if (ts.TypeGuards.isPropertyAccessExpression(innerExpression)) {
					const getAccessExpression = innerExpression.getExpression();
					if (ts.TypeGuards.isThisExpression(getAccessExpression)) {
						// hacky typeof until I can figure out how to tell the difference between this.method and this.property
						const expressionValue = this.transpileExpression(innerExpression);
						value = `typeof(${expressionValue}) == 'function' and function(...)\n`;
						this.pushIndent();
						value += `${this.indent}${expressionValue}(self, ...);\n`;
						this.popIndent();
						value += this.indent + `end or ${expressionValue}`;
					} else {
						value = this.transpileExpression(getAccessExpression);
					}
				} else {
					value = this.transpileExpression(innerExpression);
				}

				attributeCollection.push(`${this.indent}[Roact.Ref] = ${value}`);
			} else {
				throw new TranspilerError(
					`Roact symbol ${roactSymbol} does not support (${innerExpression.getKindName()})`,
					node,
					TranspilerErrorType.BadExpression,
				);
			}
		}
	}

	private generateRoactElement(
		name: string,
		attributes: Array<ts.JsxAttributeLike>,
		children: Array<ts.JsxChild>,
	): string {
		let str = `Roact.createElement(`;
		const attributeCollection: Array<string> = [];
		const childCollection: Array<string> = [];
		let key: string | undefined;

		this.roactIndent++;

		if (name.match(/^[a-z]+$/)) {
			// if lowercase

			// Check if defined as a intrinsic mapping
			const rbxName = INTRINSIC_MAPPINGS[name];
			if (rbxName) {
				str += `"${rbxName}"`;
			}
		} else {
			str += name;
		}

		if (attributes.length > 0) {
			str += ", {\n";
			this.pushIndent();

			for (const attributeLike of attributes) {
				const attribute = attributeLike as ts.JsxAttribute;
				const attributeName = attribute.getName();
				const value = this.transpileExpression(attribute.getInitializerOrThrow());

				if (attributeName === "Key") {
					// handle setting a key for this element
					key = value;
				} else if (attributeName === "Event") {
					// handle [Roact.Event]
					this.generateRoactSymbolProperty("Event", attributeLike, attributeCollection);
				} else if (attributeName === "Change") {
					// handle [Roact.Change]
					this.generateRoactSymbolProperty("Change", attributeLike, attributeCollection);
				} else if (attributeName === "Ref") {
					// handle [Roact.Ref]
					this.generateRoactSymbolProperty("Ref", attributeLike, attributeCollection);
				} else {
					attributeCollection.push(`${this.indent}${attributeName} = ${value}`);
				}
			}

			this.popIndent();
			str += attributeCollection.join(",\n") + ` \n${this.indent}}`;
		} else {
			str += ", {}";
		}

		if (children.length > 0) {
			str += ", {\n";
			this.pushIndent();

			for (const child of children) {
				if (ts.TypeGuards.isJsxElement(child) || ts.TypeGuards.isJsxSelfClosingElement(child)) {
					const value = this.transpileExpression(child);
					childCollection.push(`${this.indent}${value}`);
				} else if (ts.TypeGuards.isJsxText(child)) {
					// If the inner text isn't just indentation/spaces
					if (child.getText().match(/[^\s]/)) {
						throw new TranspilerError(
							"Roact does not support text!",
							child,
							TranspilerErrorType.RoactJsxTextNotSupported,
						);
					}
				} else if (ts.TypeGuards.isJsxExpression(child)) {
					const expression = child.getExpressionOrThrow();
					if (ts.TypeGuards.isCallExpression(expression)) {
						// Must return Roact.Element :(
						const returnType = expression.getReturnType().getText();
						if (returnType !== ROACT_ELEMENT_TYPE) {
							throw new TranspilerError(
								`Function call must return Roact.Element -> {${expression.getText()}}`,
								expression,
								TranspilerErrorType.BadExpressionStatement,
							);
						}

						const value = this.transpileExpression(child);
						childCollection.push(`${this.indent}${value}`);
					} else {
						throw new TranspilerError(
							`Roact does not support this type of expression ` +
							`{${expression.getText()}} (${expression.getKindName()})`,
							expression,
							TranspilerErrorType.BadExpression,
						);
					}
				}
			}

			this.popIndent();
			str += childCollection.join(",\n") + `\n${this.indent}})`;
		} else {
			str += ")";
		}

		this.roactIndent--;

		if (key && this.roactIndent > 0) {
			return `[${key}] = ${str}`;
		} else {
			return str;
		}
	}

	private transpileJsxElement(node: ts.JsxElement): string {
		const open = node.getOpeningElement() as ts.JsxOpeningElement;
		const tagNameNode = open.getTagNameNode();
		const tagName = tagNameNode.getText();
		const children = node.getJsxChildren();

		return this.generateRoactElement(tagName, open.getAttributes(), children);
	}

	private transpileJsxSelfClosingElement(node: ts.JsxSelfClosingElement): string {
		const tagNameNode = node.getTagNameNode();
		const tagName = tagNameNode.getText();

		return this.generateRoactElement(tagName, node.getAttributes(), []);
	}

	private transpileStringLiteral(node: ts.StringLiteral | ts.NoSubstitutionTemplateLiteral) {
		let text = node.getText();
		if (text.startsWith("`") && text.endsWith("`")) {
			text = text.slice(1, -1).replace(/"/g, '\\"');
			text = `"${text}"`;
		}

		return text;
	}

	private transpileNumericLiteral(node: ts.NumericLiteral) {
		const text = node.getText();
		if (text.indexOf("e") !== -1) {
			return text;
		}
		return node.getLiteralValue().toString();
	}

	private transpileBooleanLiteral(node: ts.BooleanLiteral) {
		return node.getLiteralValue() === true ? "true" : "false";
	}

	private transpileArrayLiteralExpression(node: ts.ArrayLiteralExpression) {
		const elements = node.getElements();
		if (elements.length === 0) {
			return "{}";
		}
		let isInArray = false;
		const parts = new Array<Array<string> | string>();
		elements.forEach(element => {
			if (ts.TypeGuards.isSpreadElement(element)) {
				parts.push(this.transpileExpression(element.getExpression()));
				isInArray = false;
			} else {
				let last: Array<string>;
				if (isInArray) {
					last = parts[parts.length - 1] as Array<string>;
				} else {
					last = new Array<string>();
					parts.push(last);
				}
				last.push(this.transpileExpression(element));
				isInArray = true;
			}
		});

		const params = parts.map(v => (typeof v === "string" ? v : `{ ${v.join(", ")} }`)).join(", ");
		if (elements.some(v => ts.TypeGuards.isSpreadElement(v))) {
			return `TS.array_concat(${params})`;
		} else {
			return params;
		}
	}

	private transpileObjectLiteralExpression(node: ts.ObjectLiteralExpression) {
		const properties = node.getProperties();
		if (properties.length === 0) {
			return "{}";
		}

		let isInObject = false;
		let first = true;
		let firstIsObj = false;
		const parts = new Array<string>();
		properties.forEach(prop => {
			if (ts.TypeGuards.isPropertyAssignment(prop) || ts.TypeGuards.isShorthandPropertyAssignment(prop)) {
				if (first) {
					firstIsObj = true;
				}
				let lhs = prop.getName();
				const stripBrackets = lhs.match(/^\[([^\]]+)\]$/);
				if (stripBrackets) {
					lhs = stripBrackets[1];
				}

				const stripQuotes = lhs.match(/^["']([^"']+)["']$/);
				if (stripQuotes) {
					lhs = stripQuotes[1];
				}

				if (/^\d+$/.test(lhs)) {
					if (!stripQuotes) {
						lhs = `[${lhs}]`;
					} else {
						lhs = `["${lhs}"]`;
					}
				} else if (!isValidLuaIdentifier(lhs)) {
					lhs = `["${lhs}"]`;
				} else {
					this.checkReserved(lhs, prop);
				}

				let rhs: string;
				if (ts.TypeGuards.isShorthandPropertyAssignment(prop)) {
					rhs = prop.getName();
				} else {
					rhs = this.transpileExpression(prop.getInitializerOrThrow());
				}

				if (!isInObject) {
					parts.push("{\n");
					this.pushIndent();
				}

				parts[parts.length - 1] += this.indent + `${lhs} = ${rhs};\n`;
				isInObject = true;
			} else if (ts.TypeGuards.isSpreadAssignment(prop)) {
				if (first) {
					firstIsObj = false;
				}
				if (isInObject) {
					this.popIndent();
					parts[parts.length - 1] += this.indent + "}";
				}
				const expStr = this.transpileExpression(prop.getExpression());
				parts.push(expStr);
				isInObject = false;
			}
			if (first) {
				first = false;
			}
		});

		if (isInObject) {
			this.popIndent();
			parts[parts.length - 1] += this.indent + "}";
		}

		if (properties.some(v => ts.TypeGuards.isSpreadAssignment(v))) {
			const params = parts.join(", ");
			if (!firstIsObj) {
				return `TS.Object_assign({}, ${params})`;
			} else {
				return `TS.Object_assign(${params})`;
			}
		} else {
			return parts.join(", ");
		}
	}

	private transpileFunctionExpression(node: ts.FunctionExpression | ts.ArrowFunction) {
		const body = node.getBody();
		const paramNames = new Array<string>();
		const initializers = new Array<string>();
		this.pushIdStack();
		this.getParameterData(paramNames, initializers, node);
		const paramStr = paramNames.join(", ");
		let result = "";
		result += `function(${paramStr})`;
		if (ts.TypeGuards.isBlock(body)) {
			result += "\n";
			this.pushIndent();
			initializers.forEach(initializer => (result += this.indent + initializer + "\n"));
			result += this.transpileBlock(body);
			this.popIndent();
			result += this.indent + "end";
		} else if (ts.TypeGuards.isExpression(body)) {
			if (initializers.length > 0) {
				result += " ";
			}
			const expStr = this.transpileExpression(body);
			initializers.push(`return ${expStr};`);
			const initializersStr = initializers.join(" ");
			result += ` ${initializersStr} end`;
		} else {
			const bodyKindName = body.getKindName();
			throw new TranspilerError(`Bad function body (${bodyKindName})`, node, TranspilerErrorType.BadFunctionBody);
		}
		if (node.isAsync()) {
			result = `TS.async(${result})`;
		}
		this.popIdStack();
		return result;
	}

	private transpileCallExpression(node: ts.CallExpression, doNotWrapTupleReturn = false) {
		const exp = node.getExpression();
		if (ts.TypeGuards.isPropertyAccessExpression(exp)) {
			return this.transpilePropertyCallExpression(node, doNotWrapTupleReturn);
		} else if (ts.TypeGuards.isSuperExpression(exp)) {
			let params = this.transpileArguments(node.getArguments() as Array<ts.Expression>);
			if (params.length > 0) {
				params = ", " + params;
			}
			params = "self" + params;
			const className = exp
				.getType()
				.getSymbolOrThrow()
				.getName();
			return `${className}.constructor(${params})`;
		} else {
			const callPath = this.transpileExpression(exp);
			const params = this.transpileArguments(node.getArguments() as Array<ts.Expression>);
			let result = `${callPath}(${params})`;
			if (!doNotWrapTupleReturn && node.getReturnType().isTuple()) {
				result = `{${result}}`;
			}
			return result;
		}
	}

	private transpilePropertyCallExpression(node: ts.CallExpression, doNotWrapTupleReturn = false) {
		const expression = node.getExpression();
		if (!ts.TypeGuards.isPropertyAccessExpression(expression)) {
			throw new TranspilerError(
				"Expected PropertyAccessExpression",
				node,
				TranspilerErrorType.ExpectedPropertyAccessExpression,
			);
		}
		this.validateApiAccess(expression.getNameNode());
		const subExp = expression.getExpression();
		const subExpType = subExp.getType();
		let accessPath = this.transpileExpression(subExp);
		const property = expression.getName();
		let params = this.transpileArguments(node.getArguments() as Array<ts.Expression>);

		if (subExpType.isArray()) {
			let paramStr = accessPath;
			if (params.length > 0) {
				paramStr += ", " + params;
			}
			return `TS.array_${property}(${paramStr})`;
		}

		if (subExpType.isString() || subExpType.isStringLiteral()) {
			let paramStr = accessPath;
			if (params.length > 0) {
				paramStr += ", " + params;
			}
			if (STRING_MACRO_METHODS.indexOf(property) !== -1) {
				return `string.${property}(${paramStr})`;
			}
			return `TS.string_${property}(${paramStr})`;
		}

		const subExpTypeSym = subExpType.getSymbol();
		if (subExpTypeSym && ts.TypeGuards.isPropertyAccessExpression(expression)) {
			const subExpTypeName = subExpTypeSym.getEscapedName();

			// custom promises
			if (subExpTypeName === "Promise") {
				if (property === "then") {
					return `${accessPath}:andThen(${params})`;
				}
			}

			// for is a reserved word in Lua
			if (subExpTypeName === "SymbolConstructor") {
				if (property === "for") {
					return `${accessPath}.getFor(${params})`;
				}
			}

			if (subExpTypeName === "Map" || subExpTypeName === "ReadonlyMap" || subExpTypeName === "WeakMap") {
				let paramStr = accessPath;
				if (params.length > 0) {
					paramStr += ", " + params;
				}
				return `TS.map_${property}(${paramStr})`;
			}

			if (subExpTypeName === "Set" || subExpTypeName === "ReadonlySet" || subExpTypeName === "WeakSet") {
				let paramStr = accessPath;
				if (params.length > 0) {
					paramStr += ", " + params;
				}
				return `TS.set_${property}(${paramStr})`;
			}

			if (subExpTypeName === "ObjectConstructor") {
				return `TS.Object_${property}(${params})`;
			}

			const validateMathCall = () => {
				if (ts.TypeGuards.isExpressionStatement(node.getParent())) {
					throw new TranspilerError(
						`${subExpTypeName}.${property}() cannot be an expression statement!`,
						node,
						TranspilerErrorType.NoMacroMathExpressionStatement,
					);
				}
			};

			// custom math
			if (RBX_MATH_CLASSES.indexOf(subExpTypeName) !== -1) {
				switch (property) {
					case "add":
						validateMathCall();
						return `(${accessPath} + ${params})`;
					case "sub":
						validateMathCall();
						return `(${accessPath} - ${params})`;
					case "mul":
						validateMathCall();
						return `(${accessPath} * ${params})`;
					case "div":
						validateMathCall();
						return `(${accessPath} / ${params})`;
				}
			}
		}

		const symbol = expression.getType().getSymbol();

		const isSuper = ts.TypeGuards.isSuperExpression(subExp);

		let sep = ".";
		if (
			symbol &&
			symbol
				.getDeclarations()
				.some(dec => ts.TypeGuards.isMethodDeclaration(dec) || ts.TypeGuards.isMethodSignature(dec))
		) {
			if (isSuper) {
				const className = subExp
					.getType()
					.getSymbolOrThrow()
					.getName();
				accessPath = className + ".__index";
				params = "self" + (params.length > 0 ? ", " : "") + params;
			} else {
				sep = ":";
			}
		}

		let result = `${accessPath}${sep}${property}(${params})`;
		if (!doNotWrapTupleReturn && node.getReturnType().isTuple()) {
			result = `{${result}}`;
		}
		return result;
	}

	private transpileBinaryExpression(node: ts.BinaryExpression) {
		const opToken = node.getOperatorToken();
		const opKind = opToken.getKind();

		const lhs = node.getLeft();
		const rhs = node.getRight();
		let lhsStr: string;
		const rhsStr = this.transpileExpression(rhs);
		const statements = new Array<string>();

		function getOperandStr() {
			switch (opKind) {
				case ts.SyntaxKind.EqualsToken:
					return `${lhsStr} = ${rhsStr}`;
				/* Bitwise Operations */
				case ts.SyntaxKind.BarEqualsToken:
					const barExpStr = getLuaBarExpression(node, lhsStr, rhsStr);
					return `${lhsStr} = ${barExpStr}`;
				case ts.SyntaxKind.AmpersandEqualsToken:
					const ampersandExpStr = getLuaBitExpression(node, lhsStr, rhsStr, "and");
					return `${lhsStr} = ${ampersandExpStr}`;
				case ts.SyntaxKind.CaretEqualsToken:
					const caretExpStr = getLuaBitExpression(node, lhsStr, rhsStr, "xor");
					return `${lhsStr} = ${caretExpStr}`;
				case ts.SyntaxKind.LessThanLessThanEqualsToken:
					const lshExpStr = getLuaBitExpression(node, lhsStr, rhsStr, "lsh");
					return `${lhsStr} = ${lshExpStr}`;
				case ts.SyntaxKind.GreaterThanGreaterThanEqualsToken:
					const rshExpStr = getLuaBitExpression(node, lhsStr, rhsStr, "rsh");
					return `${lhsStr} = ${rshExpStr}`;
				case ts.SyntaxKind.PlusEqualsToken:
					const addExpStr = getLuaAddExpression(node, lhsStr, rhsStr, true);
					return `${lhsStr} = ${addExpStr}`;
				case ts.SyntaxKind.MinusEqualsToken:
					return `${lhsStr} = ${lhsStr} - (${rhsStr})`;
				case ts.SyntaxKind.AsteriskEqualsToken:
					return `${lhsStr} = ${lhsStr} * (${rhsStr})`;
				case ts.SyntaxKind.SlashEqualsToken:
					return `${lhsStr} = ${lhsStr} / (${rhsStr})`;
				case ts.SyntaxKind.AsteriskAsteriskEqualsToken:
					return `${lhsStr} = ${lhsStr} ^ (${rhsStr})`;
				case ts.SyntaxKind.PercentEqualsToken:
					return `${lhsStr} = ${lhsStr} % (${rhsStr})`;
			}
			throw new TranspilerError("Unrecognized operation! #1", node, TranspilerErrorType.UnrecognizedOperation1);
		}

		if (
			opKind === ts.SyntaxKind.EqualsToken ||
			opKind === ts.SyntaxKind.BarEqualsToken ||
			opKind === ts.SyntaxKind.AmpersandEqualsToken ||
			opKind === ts.SyntaxKind.CaretEqualsToken ||
			opKind === ts.SyntaxKind.LessThanLessThanEqualsToken ||
			opKind === ts.SyntaxKind.GreaterThanGreaterThanEqualsToken ||
			opKind === ts.SyntaxKind.PlusEqualsToken ||
			opKind === ts.SyntaxKind.MinusEqualsToken ||
			opKind === ts.SyntaxKind.AsteriskEqualsToken ||
			opKind === ts.SyntaxKind.SlashEqualsToken ||
			opKind === ts.SyntaxKind.AsteriskAsteriskEqualsToken ||
			opKind === ts.SyntaxKind.PercentEqualsToken
		) {
			if (ts.TypeGuards.isPropertyAccessExpression(lhs) && opKind !== ts.SyntaxKind.EqualsToken) {
				const expression = lhs.getExpression();
				const opExpStr = this.transpileExpression(expression);
				const propertyStr = lhs.getName();
				const id = this.getNewId();
				statements.push(`local ${id} = ${opExpStr}`);
				lhsStr = `${id}.${propertyStr}`;
			} else {
				lhsStr = this.transpileExpression(lhs);
			}
			statements.push(getOperandStr());
			const parentKind = node.getParentOrThrow().getKind();
			if (parentKind === ts.SyntaxKind.ExpressionStatement || parentKind === ts.SyntaxKind.ForStatement) {
				return statements.join("; ");
			} else {
				const statementsStr = statements.join("; ");
				return `(function() ${statementsStr}; return ${lhsStr}; end)()`;
			}
		} else {
			lhsStr = this.transpileExpression(lhs);
		}

		switch (opKind) {
			case ts.SyntaxKind.EqualsEqualsToken:
				throw new TranspilerError(
					"operator '==' is not supported! Use '===' instead.",
					opToken,
					TranspilerErrorType.NoEqualsEquals,
				);
			case ts.SyntaxKind.EqualsEqualsEqualsToken:
				return `${lhsStr} == ${rhsStr}`;
			case ts.SyntaxKind.ExclamationEqualsToken:
				throw new TranspilerError(
					"operator '!=' is not supported! Use '!==' instead.",
					opToken,
					TranspilerErrorType.NoExclamationEquals,
				);
			case ts.SyntaxKind.ExclamationEqualsEqualsToken:
				return `${lhsStr} ~= ${rhsStr}`;
			/* Bitwise Operations */
			case ts.SyntaxKind.BarToken:
				return getLuaBarExpression(node, lhsStr, rhsStr);
			case ts.SyntaxKind.AmpersandToken:
				return getLuaBitExpression(node, lhsStr, rhsStr, "and");
			case ts.SyntaxKind.CaretToken:
				return getLuaBitExpression(node, lhsStr, rhsStr, "xor");
			case ts.SyntaxKind.LessThanLessThanToken:
				return getLuaBitExpression(node, lhsStr, rhsStr, "lsh");
			case ts.SyntaxKind.GreaterThanGreaterThanToken:
				return getLuaBitExpression(node, lhsStr, rhsStr, "rsh");
			case ts.SyntaxKind.PlusToken:
				return getLuaAddExpression(node, lhsStr, rhsStr);
			case ts.SyntaxKind.MinusToken:
				return `${lhsStr} - ${rhsStr}`;
			case ts.SyntaxKind.AsteriskToken:
				return `${lhsStr} * ${rhsStr}`;
			case ts.SyntaxKind.SlashToken:
				return `${lhsStr} / ${rhsStr}`;
			case ts.SyntaxKind.AsteriskAsteriskToken:
				return `${lhsStr} ^ ${rhsStr}`;
			case ts.SyntaxKind.InKeyword:
				return `${rhsStr}[${lhsStr}] ~= nil`;
			case ts.SyntaxKind.AmpersandAmpersandToken:
				return `${lhsStr} and ${rhsStr}`;
			case ts.SyntaxKind.BarBarToken:
				return `${lhsStr} or ${rhsStr}`;
			case ts.SyntaxKind.GreaterThanToken:
				return `${lhsStr} > ${rhsStr}`;
			case ts.SyntaxKind.LessThanToken:
				return `${lhsStr} < ${rhsStr}`;
			case ts.SyntaxKind.GreaterThanEqualsToken:
				return `${lhsStr} >= ${rhsStr}`;
			case ts.SyntaxKind.LessThanEqualsToken:
				return `${lhsStr} <= ${rhsStr}`;
			case ts.SyntaxKind.PercentToken:
				return `${lhsStr} % ${rhsStr}`;
			case ts.SyntaxKind.InstanceOfKeyword:
				if (inheritsFrom(node.getRight().getType(), "Rbx_Instance")) {
					return `TS.isA(${lhsStr}, "${rhsStr}")`;
				} else if (isRbxDataClassType(node.getRight().getType())) {
					return `(TS.typeof(${lhsStr}) == "${rhsStr}")`;
				} else {
					return `TS.instanceof(${lhsStr}, ${rhsStr})`;
				}
			default:
				const opKindName = node.getOperatorToken().getKindName();
				throw new TranspilerError(
					`Bad binary expression! (${opKindName})`,
					opToken,
					TranspilerErrorType.BadBinaryExpression,
				);
		}
	}

	private transpilePrefixUnaryExpression(node: ts.PrefixUnaryExpression) {
		const parent = node.getParentOrThrow();
		const operand = node.getOperand();

		let expStr: string;
		const statements = new Array<string>();

		const opKind = node.getOperatorToken();
		this.pushIdStack();
		if (
			(opKind === ts.SyntaxKind.PlusPlusToken || opKind === ts.SyntaxKind.MinusMinusToken) &&
			ts.TypeGuards.isPropertyAccessExpression(operand)
		) {
			const expression = operand.getExpression();
			const opExpStr = this.transpileExpression(expression);
			const propertyStr = operand.getName();
			const id = this.getNewId();
			statements.push(`local ${id} = ${opExpStr}`);
			expStr = `${id}.${propertyStr}`;
		} else {
			expStr = this.transpileExpression(operand);
		}

		function getOperandStr() {
			switch (opKind) {
				case ts.SyntaxKind.PlusPlusToken:
					return `${expStr} = ${expStr} + 1`;
				case ts.SyntaxKind.MinusMinusToken:
					return `${expStr} = ${expStr} - 1`;
			}
			throw new TranspilerError("Unrecognized operation! #2", node, TranspilerErrorType.UnrecognizedOperation2);
		}

		if (opKind === ts.SyntaxKind.PlusPlusToken || opKind === ts.SyntaxKind.MinusMinusToken) {
			statements.push(getOperandStr());
			const parentKind = parent.getKind();
			if (parentKind === ts.SyntaxKind.ExpressionStatement || parentKind === ts.SyntaxKind.ForStatement) {
				return statements.join("; ");
			} else {
				this.popIdStack();
				const statementsStr = statements.join("; ");
				return `(function() ${statementsStr}; return ${expStr}; end)()`;
			}
		}

		const tokenKind = node.getOperatorToken();
		switch (tokenKind) {
			case ts.SyntaxKind.ExclamationToken:
				return `not ${expStr}`;
			case ts.SyntaxKind.MinusToken:
				return `-${expStr}`;
		}
		throw new TranspilerError(
			`Bad prefix unary expression! (${tokenKind})`,
			node,
			TranspilerErrorType.BadPrefixUnaryExpression,
		);
	}

	private transpilePostfixUnaryExpression(node: ts.PostfixUnaryExpression) {
		const parent = node.getParentOrThrow();
		const operand = node.getOperand();

		let expStr: string;
		const statements = new Array<string>();

		const opKind = node.getOperatorToken();
		this.pushIdStack();
		if (
			(opKind === ts.SyntaxKind.PlusPlusToken || opKind === ts.SyntaxKind.MinusMinusToken) &&
			ts.TypeGuards.isPropertyAccessExpression(operand)
		) {
			const expression = operand.getExpression();
			const opExpStr = this.transpileExpression(expression);
			const propertyStr = operand.getName();
			const id = this.getNewId();
			statements.push(`local ${id} = ${opExpStr}`);
			expStr = `${id}.${propertyStr}`;
		} else {
			expStr = this.transpileExpression(operand);
		}

		function getOperandStr() {
			switch (opKind) {
				case ts.SyntaxKind.PlusPlusToken:
					return `${expStr} = ${expStr} + 1`;
				case ts.SyntaxKind.MinusMinusToken:
					return `${expStr} = ${expStr} - 1`;
			}
			throw new TranspilerError("Unrecognized operation! #3", node, TranspilerErrorType.UnrecognizedOperation3);
		}

		if (opKind === ts.SyntaxKind.PlusPlusToken || opKind === ts.SyntaxKind.MinusMinusToken) {
			const parentKind = parent.getKind();
			if (parentKind === ts.SyntaxKind.ExpressionStatement || parentKind === ts.SyntaxKind.ForStatement) {
				statements.push(getOperandStr());
				return statements.join("; ");
			} else {
				const id = this.getNewId();
				this.popIdStack();
				statements.push(`local ${id} = ${expStr}`);
				statements.push(getOperandStr());
				const statementsStr = statements.join("; ");
				return `(function() ${statementsStr}; return ${id}; end)()`;
			}
		}
		throw new TranspilerError(
			`Bad postfix unary expression! (${opKind})`,
			node,
			TranspilerErrorType.BadPostfixUnaryExpression,
		);
	}

	private transpileNewExpression(node: ts.NewExpression) {
		if (!node.getFirstChildByKind(ts.SyntaxKind.OpenParenToken)) {
			throw new TranspilerError(
				"Parentheses-less new expressions not allowed!",
				node,
				TranspilerErrorType.NoParentheseslessNewExpression,
			);
		}

		const expNode = node.getExpression();
		const expressionType = expNode.getType();
		let name = this.transpileExpression(expNode);
		const args = node.getArguments() as Array<ts.Expression>;
		const params = this.transpileArguments(args);

		if (inheritsFromRoact(expressionType)) {
			throw new TranspilerError(
				`Roact components cannot be created using new\n` +
				`\x1b[33mRecommendation: Roact.createElement(${name}), <${name}></${name}> or </${name}>\x1b[0m`,
				node, TranspilerErrorType.RoactNoNewComponentAllowed);
		}

		if (RUNTIME_CLASSES.indexOf(name) !== -1) {
			name = `TS.${name}`;
		}

		if (expressionType.isObject()) {
			if (isRbxInstance(expNode)) {
				const nodeSymbol = expNode.getSymbol();
				const typeSymbol = expressionType.getSymbol();
				if (nodeSymbol && typeSymbol && nodeSymbol === typeSymbol) {
					const valueDec = nodeSymbol.getValueDeclaration();
					if (valueDec && ts.TypeGuards.isClassDeclaration(valueDec)) {
						const paramStr = params.length > 0 ? `, ${params}` : "";
						return `Instance.new("${name}"${paramStr})`;
					}
				}
			}

			if (inheritsFrom(expressionType, "ArrayConstructor")) {
				return "{}";
			}

			if (inheritsFrom(expressionType, "MapConstructor")) {
				if (args.length > 0) {
					return `TS.map_new(${params})`;
				} else {
					return "{}";
				}
			}

			if (inheritsFrom(expressionType, "SetConstructor")) {
				if (args.length > 0) {
					return `TS.set_new(${params})`;
				} else {
					return "{}";
				}
			}

			if (
				inheritsFrom(expressionType, "WeakMapConstructor") ||
				inheritsFrom(expressionType, "WeakSetConstructor")
			) {
				return `setmetatable({}, { __mode = "k" })`;
			}
		}

		return `${name}.new(${params})`;
	}

	private getJSDocs(node: ts.Node) {
		const symbol = node.getSymbol();
		if (symbol) {
			const valDec = symbol.getValueDeclaration();
			if (valDec) {
				if (ts.TypeGuards.isPropertySignature(valDec) || ts.TypeGuards.isMethodSignature(valDec)) {
					return valDec.getJsDocs();
				}
			}
		}
		return [];
	}

	private hasDirective(node: ts.Node, directive: string) {
		for (const jsDoc of this.getJSDocs(node)) {
			if (
				jsDoc
					.getText()
					.split(" ")
					.indexOf(directive) !== -1
			) {
				return true;
			}
		}
		return false;
	}

	private validateApiAccess(node: ts.Node) {
		if (this.compiler.noHeuristics) {
			return;
		}
		if (this.scriptContext === ScriptContext.Server) {
			if (this.hasDirective(node, "@rbx-client")) {
				throw new TranspilerError(
					"Server script attempted to access a client-only API!",
					node,
					TranspilerErrorType.InvalidClientOnlyAPIAccess,
				);
			}
		} else if (this.scriptContext === ScriptContext.Client) {
			if (this.hasDirective(node, "@rbx-server")) {
				throw new TranspilerError(
					"Client script attempted to access a server-only API!",
					node,
					TranspilerErrorType.InvalidServerOnlyAPIAccess,
				);
			}
		}
	}

	private transpilePropertyAccessExpression(node: ts.PropertyAccessExpression) {
		const exp = node.getExpression();
		const expType = exp.getType();
		const expStr = this.transpileExpression(exp);
		const propertyStr = node.getName();

		this.validateApiAccess(node.getNameNode());

		if (ts.TypeGuards.isSuperExpression(exp)) {
			const baseClassName = exp
				.getType()
				.getSymbolOrThrow()
				.getName();
			const indexA = safeLuaIndex(`${baseClassName}._getters`, propertyStr);
			const indexB = safeLuaIndex("self", propertyStr);
			return `(${indexA} and function(self) return ${indexA}(self) end or function() return ${indexB} end)(self)`;
		}

		const symbol = exp.getType().getSymbol();
		if (symbol) {
			const valDec = symbol.getValueDeclaration();
			if (valDec) {
				if (
					ts.TypeGuards.isFunctionDeclaration(valDec) ||
					ts.TypeGuards.isArrowFunction(valDec) ||
					ts.TypeGuards.isFunctionExpression(valDec) ||
					ts.TypeGuards.isMethodDeclaration(valDec)
				) {
					throw new TranspilerError(
						"Cannot index a function value!",
						node,
						TranspilerErrorType.NoFunctionIndex,
					);
				} else if (ts.TypeGuards.isEnumDeclaration(valDec)) {
					if (valDec.isConstEnum()) {
						const value = valDec.getMemberOrThrow(propertyStr).getValue();
						if (typeof value === "number") {
							return `${value}`;
						} else if (typeof value === "string") {
							return `"${value}"`;
						}
					}
				} else if (ts.TypeGuards.isClassDeclaration(valDec)) {
					if (propertyStr === "prototype") {
						throw new TranspilerError(
							"Class prototypes are not supported!",
							node,
							TranspilerErrorType.NoClassPrototype,
						);
					}
				}
			}
		}

		if (expType.isString() || expType.isStringLiteral() || expType.isArray()) {
			if (propertyStr === "length") {
				return `#${expStr}`;
			}
		}

		return `${expStr}.${propertyStr}`;
	}

	private transpileParenthesizedExpression(node: ts.ParenthesizedExpression) {
		const expStr = this.transpileExpression(node.getExpression());
		return `(${expStr})`;
	}

	private transpileTemplateExpression(node: ts.TemplateExpression) {
		const bin = new Array<string>();

		const headText = node
			.getHead()
			.getText()
			.replace(/\\"/g, '"')
			.replace(/"/g, '\\"')
			.slice(1, -2);

		if (headText.length > 0) {
			bin.push(`"${headText}"`);
		}

		for (const span of node.getLastChildIfKindOrThrow(ts.SyntaxKind.SyntaxList).getChildren()) {
			if (ts.TypeGuards.isTemplateSpan(span)) {
				const expStr = this.transpileExpression(span.getExpression());
				const trim = span.getNextSibling() ? -2 : -1;
				const literal = span
					.getLiteral()
					.getText()
					.replace(/\\"/g, '"')
					.replace(/"/g, '\\"')
					.slice(1, trim);
				bin.push(`tostring(${expStr})`);
				if (literal.length > 0) {
					bin.push(`"${literal}"`);
				}
			}
		}

		return bin.join(" .. ");
	}

	private transpileElementAccessExpression(node: ts.ElementAccessExpression) {
		const expNode = node.getExpression();
		const expType = expNode.getType();
		const argExp = node.getArgumentExpressionOrThrow();

		let addOne = false;
		if (
			expType.isTuple() ||
			expType.isArray() ||
			(ts.TypeGuards.isCallExpression(expNode) &&
				(expNode.getReturnType().isArray() || expNode.getReturnType().isTuple()))
		) {
			addOne = true;
		}

		let offset = "";
		let argExpStr: string;
		if (ts.TypeGuards.isNumericLiteral(argExp) && argExp.getText().indexOf("e") === -1) {
			let value = argExp.getLiteralValue();
			if (addOne) {
				value++;
			}
			argExpStr = value.toString();
		} else {
			if (addOne) {
				offset = " + 1";
			}
			argExpStr = this.transpileExpression(argExp) + offset;
		}

		if (ts.TypeGuards.isCallExpression(expNode) && expNode.getReturnType().isTuple()) {
			const expStr = this.transpileCallExpression(expNode, true);
			return `(select(${argExpStr}, ${expStr}))`;
		} else {
			const expStr = this.transpileExpression(expNode);
			let isArrayLiteral = false;
			if (ts.TypeGuards.isArrayLiteralExpression(expNode)) {
				isArrayLiteral = true;
			} else if (ts.TypeGuards.isNewExpression(expNode)) {
				const subExpNode = expNode.getExpression();
				const subExpType = subExpNode.getType();
				if (subExpType.isObject() && inheritsFrom(subExpType, "ArrayConstructor")) {
					isArrayLiteral = true;
				}
			}
			if (isArrayLiteral) {
				return `(${expStr})[${argExpStr}]`;
			} else {
				return `${expStr}[${argExpStr}]`;
			}
		}
	}

	private transpileAwaitExpression(node: ts.AwaitExpression) {
		const expStr = this.transpileExpression(node.getExpression());
		return `TS.await(${expStr})`;
	}

	private transpileConditionalExpression(node: ts.ConditionalExpression) {
		const conditionStr = this.transpileExpression(node.getCondition());
		const trueStr = this.transpileExpression(node.getWhenTrue());
		const falseStr = this.transpileExpression(node.getWhenFalse());
		const trueType = node.getWhenTrue().getType();
		if (trueType.isNullable() || trueType.isBoolean() || trueType.isBooleanLiteral()) {
			return `(${conditionStr} and function() return ${trueStr} end or function() return ${falseStr} end)()`;
		} else {
			return `(${conditionStr} and ${trueStr} or ${falseStr})`;
		}
	}

	private transpileTypeOfExpression(node: ts.TypeOfExpression) {
		const expStr = this.transpileExpression(node.getExpression());
		return `TS.typeof(${expStr})`;
	}

	private transpileSpreadElement(node: ts.SpreadElement) {
		const expStr = this.transpileExpression(node.getExpression());
		return `unpack(${expStr})`;
	}

	public transpileSourceFile(node: ts.SourceFile, noHeader = false) {
		this.scriptContext = getScriptContext(node);
		const scriptType = getScriptType(node);

		let result = "";
		result += this.transpileStatementedNode(node);
		if (this.isModule) {
			if (!this.compiler.noHeuristics && scriptType !== ScriptType.Module) {
				throw new TranspilerError(
					"Attempted to export in a non-ModuleScript!",
					node,
					TranspilerErrorType.ExportInNonModuleScript,
				);
			}

			if (node.getDescendantsOfKind(ts.SyntaxKind.ExportAssignment).length > 0) {
				result = this.indent + `local _exports;\n` + result;
			} else {
				result = this.indent + `local _exports = {};\n` + result;
			}
			result += this.indent + "return _exports;\n";
		} else {
			if (!this.compiler.noHeuristics && scriptType === ScriptType.Module) {
				throw new TranspilerError(
					"ModuleScript contains no exports!",
					node,
					TranspilerErrorType.ModuleScriptContainsNoExports,
				);
			}
		}
		let runtimeLibImport = `local TS = require(game:GetService("ReplicatedStorage").RobloxTS.Include.RuntimeLib);\n`;
		if (noHeader) {
			runtimeLibImport = "-- " + runtimeLibImport;
		}
		result = this.indent + runtimeLibImport + result;
		result = this.indent + "-- luacheck: ignore\n" + result;
		return result;
	}
}<|MERGE_RESOLUTION|>--- conflicted
+++ resolved
@@ -1457,21 +1457,9 @@
 				return this.transpileRoactClassDeclaration("PureComponent", name, node);
 			}
 
-<<<<<<< HEAD
 			if (inheritsFromRoact(baseType)) {
 				throw new TranspilerError("Derived Classes are not supported in Roact!",
 					node, TranspilerErrorType.RoactSubClassesNotSupported);
-=======
-			// Handle erroring on subclasses with roact
-			const isRoactSubType = baseType.getBaseTypes().filter(bc => bc.getText().startsWith(ROACT_COMPONENT_TYPE));
-
-			if (isRoactSubType.length > 0) {
-				throw new TranspilerError(
-					"Derived Classes are not supported in Roact!",
-					node,
-					TranspilerErrorType.RoactSubClassesNotSupported,
-				);
->>>>>>> 1c7179c6
 			}
 		}
 
