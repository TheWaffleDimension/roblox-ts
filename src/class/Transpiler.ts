--- conflicted
+++ resolved
@@ -1451,16 +1451,6 @@
 			}
 
 			if (ts.TypeGuards.isIdentifier(lhs)) {
-<<<<<<< HEAD
-				const name = lhs.getText();
-				this.checkReserved(name, lhs);
-				names.push(name);
-				if (rhs) {
-					const rhsStr = this.transpileExpression(rhs as ts.Expression);
-					values.push(rhsStr);
-				} else {
-					values.push("nil");
-=======
 				if (rhs || !isExported) {
 					const name = lhs.getText();
 					this.checkReserved(name, lhs);
@@ -1470,8 +1460,7 @@
 						values.push(rhsStr);
 					} else {
 						values.push("nil");
-					}
->>>>>>> d3e96291
+          }
 				}
 			} else if (isBindingPattern(lhs)) {
 				if (rhs && ts.TypeGuards.isIdentifier(rhs)) {
